/* BEGIN_HEADER */
#include "mbedtls/cipher.h"

#if defined(MBEDTLS_GCM_C)
#include "mbedtls/gcm.h"
#endif
/* END_HEADER */

/* BEGIN_DEPENDENCIES
 * depends_on:MBEDTLS_CIPHER_C
 * END_DEPENDENCIES
 */

/* BEGIN_CASE */
void mbedtls_cipher_list(  )
{
    const int *cipher_type;

    for( cipher_type = mbedtls_cipher_list(); *cipher_type != 0; cipher_type++ )
        TEST_ASSERT( mbedtls_cipher_info_from_type( *cipher_type ) != NULL );
}
/* END_CASE */

/* BEGIN_CASE */
void cipher_invalid_param_unconditional( )
{
    mbedtls_cipher_context_t valid_ctx;
    mbedtls_cipher_context_t invalid_ctx;
    mbedtls_operation_t valid_operation = MBEDTLS_ENCRYPT;
    mbedtls_cipher_padding_t valid_mode = MBEDTLS_PADDING_ZEROS;
    unsigned char valid_buffer[] = { 0x01, 0x02, 0x03, 0x04, 0x05, 0x06, 0x07 };
    int valid_size = sizeof(valid_buffer);
    int valid_bitlen = valid_size * 8;
    const mbedtls_cipher_info_t *valid_info = mbedtls_cipher_info_from_type(
        *( mbedtls_cipher_list() ) );
    size_t size_t_var;

    (void)valid_mode; /* In some configurations this is unused */

    mbedtls_cipher_init( &valid_ctx );
    mbedtls_cipher_setup( &valid_ctx, valid_info );
    mbedtls_cipher_init( &invalid_ctx );

    /* mbedtls_cipher_setup() */
    TEST_ASSERT( mbedtls_cipher_setup( &valid_ctx, NULL ) ==
                 MBEDTLS_ERR_CIPHER_BAD_INPUT_DATA );

    /* mbedtls_cipher_get_block_size() */
    TEST_ASSERT( mbedtls_cipher_get_block_size( &invalid_ctx ) == 0 );

    /* mbedtls_cipher_get_cipher_mode() */
    TEST_ASSERT( mbedtls_cipher_get_cipher_mode( &invalid_ctx ) ==
                 MBEDTLS_MODE_NONE );

    /* mbedtls_cipher_get_iv_size() */
    TEST_ASSERT( mbedtls_cipher_get_iv_size( &invalid_ctx ) == 0 );

    /* mbedtls_cipher_get_type() */
    TEST_ASSERT(
        mbedtls_cipher_get_type( &invalid_ctx ) ==
        MBEDTLS_CIPHER_NONE);

    /* mbedtls_cipher_get_name() */
    TEST_ASSERT( mbedtls_cipher_get_name( &invalid_ctx ) == 0 );

    /* mbedtls_cipher_get_key_bitlen() */
    TEST_ASSERT( mbedtls_cipher_get_key_bitlen( &invalid_ctx ) ==
                 MBEDTLS_KEY_LENGTH_NONE );

    /* mbedtls_cipher_get_operation() */
    TEST_ASSERT( mbedtls_cipher_get_operation( &invalid_ctx ) ==
                 MBEDTLS_OPERATION_NONE );

    /* mbedtls_cipher_setkey() */
    TEST_ASSERT(
        mbedtls_cipher_setkey( &invalid_ctx,
                               valid_buffer,
                               valid_bitlen,
                               valid_operation ) ==
        MBEDTLS_ERR_CIPHER_BAD_INPUT_DATA );

    /* mbedtls_cipher_set_iv() */
    TEST_ASSERT(
        mbedtls_cipher_set_iv( &invalid_ctx,
                               valid_buffer,
                               valid_size ) ==
        MBEDTLS_ERR_CIPHER_BAD_INPUT_DATA );

    /* mbedtls_cipher_reset() */
    TEST_ASSERT( mbedtls_cipher_reset( &invalid_ctx ) ==
                 MBEDTLS_ERR_CIPHER_BAD_INPUT_DATA );

#if defined(MBEDTLS_GCM_C) || defined(MBEDTLS_CHACHAPOLY_C)
    /* mbedtls_cipher_update_ad() */
    TEST_ASSERT(
        mbedtls_cipher_update_ad( &invalid_ctx,
                                  valid_buffer,
                                  valid_size ) ==
        MBEDTLS_ERR_CIPHER_BAD_INPUT_DATA );
#endif /* defined(MBEDTLS_GCM_C) || defined(MBEDTLS_CHACHAPOLY_C) */

#if defined(MBEDTLS_CIPHER_MODE_WITH_PADDING)
    /* mbedtls_cipher_set_padding_mode() */
    TEST_ASSERT( mbedtls_cipher_set_padding_mode( &invalid_ctx, valid_mode ) ==
                 MBEDTLS_ERR_CIPHER_BAD_INPUT_DATA );
#endif

    /* mbedtls_cipher_update() */
    TEST_ASSERT(
        mbedtls_cipher_update( &invalid_ctx,
                               valid_buffer,
                               valid_size,
                               valid_buffer,
                               &size_t_var ) ==
        MBEDTLS_ERR_CIPHER_BAD_INPUT_DATA );

    /* mbedtls_cipher_finish() */
    TEST_ASSERT(
        mbedtls_cipher_finish( &invalid_ctx,
                               valid_buffer,
                               &size_t_var ) ==
        MBEDTLS_ERR_CIPHER_BAD_INPUT_DATA );

#if defined(MBEDTLS_GCM_C) || defined(MBEDTLS_CHACHAPOLY_C)
    /* mbedtls_cipher_write_tag() */
    TEST_ASSERT(
        mbedtls_cipher_write_tag( &invalid_ctx,
                                  valid_buffer,
                                  valid_size ) ==
        MBEDTLS_ERR_CIPHER_BAD_INPUT_DATA );

    /* mbedtls_cipher_check_tag() */
    TEST_ASSERT(
        mbedtls_cipher_check_tag( &invalid_ctx,
                                  valid_buffer,
                                  valid_size ) ==
        MBEDTLS_ERR_CIPHER_BAD_INPUT_DATA );
#endif /* defined(MBEDTLS_GCM_C) || defined(MBEDTLS_CHACHAPOLY_C) */

exit:
    mbedtls_cipher_free( &invalid_ctx );
    mbedtls_cipher_free( &valid_ctx );
}
/* END_CASE */

/* BEGIN_CASE depends_on:MBEDTLS_CHECK_PARAMS:!MBEDTLS_PARAM_FAILED_ALT */
void cipher_invalid_param_conditional( )
{
    mbedtls_cipher_context_t valid_ctx;

    mbedtls_operation_t valid_operation = MBEDTLS_ENCRYPT;
    mbedtls_operation_t invalid_operation = 100;
    mbedtls_cipher_padding_t valid_mode = MBEDTLS_PADDING_ZEROS;
    unsigned char valid_buffer[] = { 0x01, 0x02, 0x03, 0x04, 0x05, 0x06, 0x07 };
    int valid_size = sizeof(valid_buffer);
    int valid_bitlen = valid_size * 8;
    const mbedtls_cipher_info_t *valid_info = mbedtls_cipher_info_from_type(
        *( mbedtls_cipher_list() ) );

    size_t size_t_var;

    (void)valid_mode; /* In some configurations this is unused */

    /* mbedtls_cipher_init() */
    TEST_VALID_PARAM( mbedtls_cipher_init( &valid_ctx ) );
    TEST_INVALID_PARAM( mbedtls_cipher_init( NULL ) );

    /* mbedtls_cipher_setup() */
    TEST_VALID_PARAM( mbedtls_cipher_setup( &valid_ctx, valid_info ) );
    TEST_INVALID_PARAM_RET(
        MBEDTLS_ERR_CIPHER_BAD_INPUT_DATA,
        mbedtls_cipher_setup( NULL, valid_info ) );

    /* mbedtls_cipher_get_block_size() */
    TEST_INVALID_PARAM_RET( 0, mbedtls_cipher_get_block_size( NULL ) );

    /* mbedtls_cipher_get_cipher_mode() */
    TEST_INVALID_PARAM_RET(
        MBEDTLS_MODE_NONE,
        mbedtls_cipher_get_cipher_mode( NULL ) );

    /* mbedtls_cipher_get_iv_size() */
    TEST_INVALID_PARAM_RET( 0, mbedtls_cipher_get_iv_size( NULL ) );

    /* mbedtls_cipher_get_type() */
    TEST_INVALID_PARAM_RET(
        MBEDTLS_CIPHER_NONE,
        mbedtls_cipher_get_type( NULL ) );

    /* mbedtls_cipher_get_name() */
    TEST_INVALID_PARAM_RET( 0, mbedtls_cipher_get_name( NULL ) );

    /* mbedtls_cipher_get_key_bitlen() */
    TEST_INVALID_PARAM_RET(
        MBEDTLS_KEY_LENGTH_NONE,
        mbedtls_cipher_get_key_bitlen( NULL ) );

    /* mbedtls_cipher_get_operation() */
    TEST_INVALID_PARAM_RET(
        MBEDTLS_OPERATION_NONE,
        mbedtls_cipher_get_operation( NULL ) );

    /* mbedtls_cipher_setkey() */
    TEST_INVALID_PARAM_RET(
        MBEDTLS_ERR_CIPHER_BAD_INPUT_DATA,
        mbedtls_cipher_setkey( NULL,
                               valid_buffer,
                               valid_bitlen,
                               valid_operation ) );
    TEST_INVALID_PARAM_RET(
        MBEDTLS_ERR_CIPHER_BAD_INPUT_DATA,
        mbedtls_cipher_setkey( &valid_ctx,
                               NULL,
                               valid_bitlen,
                               valid_operation ) );
    TEST_INVALID_PARAM_RET(
        MBEDTLS_ERR_CIPHER_BAD_INPUT_DATA,
        mbedtls_cipher_setkey( &valid_ctx,
                               valid_buffer,
                               valid_bitlen,
                               invalid_operation ) );

    /* mbedtls_cipher_set_iv() */
    TEST_INVALID_PARAM_RET(
        MBEDTLS_ERR_CIPHER_BAD_INPUT_DATA,
        mbedtls_cipher_set_iv( NULL,
                               valid_buffer,
                               valid_size ) );
    TEST_INVALID_PARAM_RET(
        MBEDTLS_ERR_CIPHER_BAD_INPUT_DATA,
        mbedtls_cipher_set_iv( &valid_ctx,
                               NULL,
                               valid_size ) );

    /* mbedtls_cipher_reset() */
    TEST_INVALID_PARAM_RET( MBEDTLS_ERR_CIPHER_BAD_INPUT_DATA,
                            mbedtls_cipher_reset( NULL ) );

#if defined(MBEDTLS_GCM_C) || defined(MBEDTLS_CHACHAPOLY_C)
    /* mbedtls_cipher_update_ad() */
    TEST_INVALID_PARAM_RET(
        MBEDTLS_ERR_CIPHER_BAD_INPUT_DATA,
        mbedtls_cipher_update_ad( NULL,
                                  valid_buffer,
                                  valid_size ) );
    TEST_INVALID_PARAM_RET(
        MBEDTLS_ERR_CIPHER_BAD_INPUT_DATA,
        mbedtls_cipher_update_ad( &valid_ctx,
                                  NULL,
                                  valid_size ) );
#endif /* defined(MBEDTLS_GCM_C) || defined(MBEDTLS_CHACHAPOLY_C) */

#if defined(MBEDTLS_CIPHER_MODE_WITH_PADDING)
    /* mbedtls_cipher_set_padding_mode() */
    TEST_INVALID_PARAM_RET( MBEDTLS_ERR_CIPHER_BAD_INPUT_DATA,
                            mbedtls_cipher_set_padding_mode( NULL, valid_mode ) );
#endif

    /* mbedtls_cipher_update() */
    TEST_INVALID_PARAM_RET(
        MBEDTLS_ERR_CIPHER_BAD_INPUT_DATA,
        mbedtls_cipher_update( NULL,
                               valid_buffer,
                               valid_size,
                               valid_buffer,
                               &size_t_var ) );
    TEST_INVALID_PARAM_RET(
        MBEDTLS_ERR_CIPHER_BAD_INPUT_DATA,
        mbedtls_cipher_update( &valid_ctx,
                               NULL, valid_size,
                               valid_buffer,
                               &size_t_var ) );
    TEST_INVALID_PARAM_RET(
        MBEDTLS_ERR_CIPHER_BAD_INPUT_DATA,
        mbedtls_cipher_update( &valid_ctx,
                               valid_buffer, valid_size,
                               NULL,
                               &size_t_var ) );
    TEST_INVALID_PARAM_RET(
        MBEDTLS_ERR_CIPHER_BAD_INPUT_DATA,
        mbedtls_cipher_update( &valid_ctx,
                               valid_buffer, valid_size,
                               valid_buffer,
                               NULL ) );

    /* mbedtls_cipher_finish() */
    TEST_INVALID_PARAM_RET(
        MBEDTLS_ERR_CIPHER_BAD_INPUT_DATA,
        mbedtls_cipher_finish( NULL,
                               valid_buffer,
                               &size_t_var ) );
    TEST_INVALID_PARAM_RET(
        MBEDTLS_ERR_CIPHER_BAD_INPUT_DATA,
        mbedtls_cipher_finish( &valid_ctx,
                               NULL,
                               &size_t_var ) );
    TEST_INVALID_PARAM_RET(
        MBEDTLS_ERR_CIPHER_BAD_INPUT_DATA,
        mbedtls_cipher_finish( &valid_ctx,
                               valid_buffer,
                               NULL ) );

#if defined(MBEDTLS_GCM_C) || defined(MBEDTLS_CHACHAPOLY_C)
    /* mbedtls_cipher_write_tag() */
    TEST_INVALID_PARAM_RET(
        MBEDTLS_ERR_CIPHER_BAD_INPUT_DATA,
        mbedtls_cipher_write_tag( NULL,
                                  valid_buffer,
                                  valid_size ) );
    TEST_INVALID_PARAM_RET(
        MBEDTLS_ERR_CIPHER_BAD_INPUT_DATA,
        mbedtls_cipher_write_tag( &valid_ctx,
                                  NULL,
                                  valid_size ) );

    /* mbedtls_cipher_check_tag() */
    TEST_INVALID_PARAM_RET(
        MBEDTLS_ERR_CIPHER_BAD_INPUT_DATA,
        mbedtls_cipher_check_tag( NULL,
                                  valid_buffer,
                                  valid_size ) );
    TEST_INVALID_PARAM_RET(
        MBEDTLS_ERR_CIPHER_BAD_INPUT_DATA,
        mbedtls_cipher_check_tag( &valid_ctx,
                                  NULL,
                                  valid_size ) );
#endif /* defined(MBEDTLS_GCM_C) || defined(MBEDTLS_CHACHAPOLY_C) */

    /* mbedtls_cipher_crypt() */
    TEST_INVALID_PARAM_RET(
        MBEDTLS_ERR_CIPHER_BAD_INPUT_DATA,
        mbedtls_cipher_crypt( NULL,
                              valid_buffer, valid_size,
                              valid_buffer, valid_size,
                              valid_buffer, &size_t_var ) );
    TEST_INVALID_PARAM_RET(
        MBEDTLS_ERR_CIPHER_BAD_INPUT_DATA,
        mbedtls_cipher_crypt( &valid_ctx,
                              NULL, valid_size,
                              valid_buffer, valid_size,
                              valid_buffer, &size_t_var ) );
    TEST_INVALID_PARAM_RET(
        MBEDTLS_ERR_CIPHER_BAD_INPUT_DATA,
        mbedtls_cipher_crypt( &valid_ctx,
                              valid_buffer, valid_size,
                              NULL, valid_size,
                              valid_buffer, &size_t_var ) );
    TEST_INVALID_PARAM_RET(
        MBEDTLS_ERR_CIPHER_BAD_INPUT_DATA,
        mbedtls_cipher_crypt( &valid_ctx,
                              valid_buffer, valid_size,
                              valid_buffer, valid_size,
                              NULL, &size_t_var ) );
    TEST_INVALID_PARAM_RET(
        MBEDTLS_ERR_CIPHER_BAD_INPUT_DATA,
        mbedtls_cipher_crypt( &valid_ctx,
                              valid_buffer, valid_size,
                              valid_buffer, valid_size,
                              valid_buffer, NULL ) );

#if defined(MBEDTLS_CIPHER_MODE_AEAD)
    /* mbedtls_cipher_auth_encrypt() */
    TEST_INVALID_PARAM_RET(
        MBEDTLS_ERR_CIPHER_BAD_INPUT_DATA,
        mbedtls_cipher_auth_encrypt( NULL,
                                     valid_buffer, valid_size,
                                     valid_buffer, valid_size,
                                     valid_buffer, valid_size,
                                     valid_buffer, &size_t_var,
                                     valid_buffer, valid_size ) );
    TEST_INVALID_PARAM_RET(
        MBEDTLS_ERR_CIPHER_BAD_INPUT_DATA,
        mbedtls_cipher_auth_encrypt( &valid_ctx,
                                     NULL, valid_size,
                                     valid_buffer, valid_size,
                                     valid_buffer, valid_size,
                                     valid_buffer, &size_t_var,
                                     valid_buffer, valid_size ) );
    TEST_INVALID_PARAM_RET(
        MBEDTLS_ERR_CIPHER_BAD_INPUT_DATA,
        mbedtls_cipher_auth_encrypt( &valid_ctx,
                                     valid_buffer, valid_size,
                                     NULL, valid_size,
                                     valid_buffer, valid_size,
                                     valid_buffer, &size_t_var,
                                     valid_buffer, valid_size ) );
    TEST_INVALID_PARAM_RET(
        MBEDTLS_ERR_CIPHER_BAD_INPUT_DATA,
        mbedtls_cipher_auth_encrypt( &valid_ctx,
                                     valid_buffer, valid_size,
                                     valid_buffer, valid_size,
                                     NULL, valid_size,
                                     valid_buffer, &size_t_var,
                                     valid_buffer, valid_size ) );
    TEST_INVALID_PARAM_RET(
        MBEDTLS_ERR_CIPHER_BAD_INPUT_DATA,
        mbedtls_cipher_auth_encrypt( &valid_ctx,
                                     valid_buffer, valid_size,
                                     valid_buffer, valid_size,
                                     valid_buffer, valid_size,
                                     NULL, &size_t_var,
                                     valid_buffer, valid_size ) );
    TEST_INVALID_PARAM_RET(
        MBEDTLS_ERR_CIPHER_BAD_INPUT_DATA,
        mbedtls_cipher_auth_encrypt( &valid_ctx,
                                     valid_buffer, valid_size,
                                     valid_buffer, valid_size,
                                     valid_buffer, valid_size,
                                     valid_buffer, NULL,
                                     valid_buffer, valid_size ) );
    TEST_INVALID_PARAM_RET(
        MBEDTLS_ERR_CIPHER_BAD_INPUT_DATA,
        mbedtls_cipher_auth_encrypt( &valid_ctx,
                                     valid_buffer, valid_size,
                                     valid_buffer, valid_size,
                                     valid_buffer, valid_size,
                                     valid_buffer, &size_t_var,
                                     NULL, valid_size ) );

    /* mbedtls_cipher_auth_decrypt() */
    TEST_INVALID_PARAM_RET(
        MBEDTLS_ERR_CIPHER_BAD_INPUT_DATA,
        mbedtls_cipher_auth_decrypt( NULL,
                                     valid_buffer, valid_size,
                                     valid_buffer, valid_size,
                                     valid_buffer, valid_size,
                                     valid_buffer, &size_t_var,
                                     valid_buffer, valid_size ) );
    TEST_INVALID_PARAM_RET(
        MBEDTLS_ERR_CIPHER_BAD_INPUT_DATA,
        mbedtls_cipher_auth_decrypt( &valid_ctx,
                                     NULL, valid_size,
                                     valid_buffer, valid_size,
                                     valid_buffer, valid_size,
                                     valid_buffer, &size_t_var,
                                     valid_buffer, valid_size ) );
    TEST_INVALID_PARAM_RET(
        MBEDTLS_ERR_CIPHER_BAD_INPUT_DATA,
        mbedtls_cipher_auth_decrypt( &valid_ctx,
                                     valid_buffer, valid_size,
                                     NULL, valid_size,
                                     valid_buffer, valid_size,
                                     valid_buffer, &size_t_var,
                                     valid_buffer, valid_size ) );
    TEST_INVALID_PARAM_RET(
        MBEDTLS_ERR_CIPHER_BAD_INPUT_DATA,
        mbedtls_cipher_auth_decrypt( &valid_ctx,
                                     valid_buffer, valid_size,
                                     valid_buffer, valid_size,
                                     NULL, valid_size,
                                     valid_buffer, &size_t_var,
                                     valid_buffer, valid_size ) );
    TEST_INVALID_PARAM_RET(
        MBEDTLS_ERR_CIPHER_BAD_INPUT_DATA,
        mbedtls_cipher_auth_decrypt( &valid_ctx,
                                     valid_buffer, valid_size,
                                     valid_buffer, valid_size,
                                     valid_buffer, valid_size,
                                     NULL, &size_t_var,
                                     valid_buffer, valid_size ) );
    TEST_INVALID_PARAM_RET(
        MBEDTLS_ERR_CIPHER_BAD_INPUT_DATA,
        mbedtls_cipher_auth_decrypt( &valid_ctx,
                                     valid_buffer, valid_size,
                                     valid_buffer, valid_size,
                                     valid_buffer, valid_size,
                                     valid_buffer, NULL,
                                     valid_buffer, valid_size ) );
    TEST_INVALID_PARAM_RET(
        MBEDTLS_ERR_CIPHER_BAD_INPUT_DATA,
        mbedtls_cipher_auth_decrypt( &valid_ctx,
                                     valid_buffer, valid_size,
                                     valid_buffer, valid_size,
                                     valid_buffer, valid_size,
                                     valid_buffer, &size_t_var,
                                     NULL, valid_size ) );
#endif /* defined(MBEDTLS_CIPHER_MODE_AEAD) */

    /* mbedtls_cipher_free() */
    TEST_VALID_PARAM( mbedtls_cipher_free( NULL ) );
exit:
    TEST_VALID_PARAM( mbedtls_cipher_free( &valid_ctx ) );
}
/* END_CASE */

/* BEGIN_CASE depends_on:MBEDTLS_AES_C */
void cipher_special_behaviours(  )
{
    const mbedtls_cipher_info_t *cipher_info;
    mbedtls_cipher_context_t ctx;
    unsigned char input[32];
    unsigned char output[32];
#if defined (MBEDTLS_CIPHER_MODE_CBC)
    unsigned char iv[32];
#endif
    size_t olen = 0;

    mbedtls_cipher_init( &ctx );
    memset( input, 0, sizeof( input ) );
    memset( output, 0, sizeof( output ) );
#if defined(MBEDTLS_CIPHER_MODE_CBC)
    memset( iv, 0, sizeof( iv ) );

    /* Check and get info structures */
    cipher_info = mbedtls_cipher_info_from_type( MBEDTLS_CIPHER_AES_128_CBC );
    TEST_ASSERT( NULL != cipher_info );

    TEST_ASSERT( 0 == mbedtls_cipher_setup( &ctx, cipher_info ) );

    /* IV too big */
    TEST_ASSERT( mbedtls_cipher_set_iv( &ctx, iv, MBEDTLS_MAX_IV_LENGTH + 1 )
                 == MBEDTLS_ERR_CIPHER_FEATURE_UNAVAILABLE );

    /* IV too small */
    TEST_ASSERT( mbedtls_cipher_set_iv( &ctx, iv, 0 )
                 == MBEDTLS_ERR_CIPHER_BAD_INPUT_DATA );

    mbedtls_cipher_free( &ctx );
    mbedtls_cipher_init( &ctx );
#endif /* MBEDTLS_CIPHER_MODE_CBC */
    cipher_info = mbedtls_cipher_info_from_type( MBEDTLS_CIPHER_AES_128_ECB );
    TEST_ASSERT( NULL != cipher_info );

    TEST_ASSERT( 0 == mbedtls_cipher_setup( &ctx, cipher_info ) );

    /* Update ECB with partial block */
    TEST_ASSERT( mbedtls_cipher_update( &ctx, input, 1, output, &olen )
                 == MBEDTLS_ERR_CIPHER_FULL_BLOCK_EXPECTED );

exit:
    mbedtls_cipher_free( &ctx );
}
/* END_CASE */

/* BEGIN_CASE */
void enc_dec_buf( int cipher_id, char * cipher_string, int key_len,
                  int length_val, int pad_mode )
{
    size_t length = length_val, outlen, total_len, i, block_size;
    unsigned char key[64];
    unsigned char iv[16];
    unsigned char ad[13];
    unsigned char tag[16];
    unsigned char inbuf[64];
    unsigned char encbuf[64];
    unsigned char decbuf[64];

    const mbedtls_cipher_info_t *cipher_info;
    mbedtls_cipher_context_t ctx_dec;
    mbedtls_cipher_context_t ctx_enc;

    /*
     * Prepare contexts
     */
    mbedtls_cipher_init( &ctx_dec );
    mbedtls_cipher_init( &ctx_enc );

    memset( key, 0x2a, sizeof( key ) );

    /* Check and get info structures */
    cipher_info = mbedtls_cipher_info_from_type( cipher_id );
    TEST_ASSERT( NULL != cipher_info );
    TEST_ASSERT( mbedtls_cipher_info_from_string( cipher_string ) == cipher_info );

    /* Initialise enc and dec contexts */
    TEST_ASSERT( 0 == mbedtls_cipher_setup( &ctx_dec, cipher_info ) );
    TEST_ASSERT( 0 == mbedtls_cipher_setup( &ctx_enc, cipher_info ) );

    TEST_ASSERT( 0 == mbedtls_cipher_setkey( &ctx_dec, key, key_len, MBEDTLS_DECRYPT ) );
    TEST_ASSERT( 0 == mbedtls_cipher_setkey( &ctx_enc, key, key_len, MBEDTLS_ENCRYPT ) );

#if defined(MBEDTLS_CIPHER_MODE_WITH_PADDING)
    if( -1 != pad_mode )
    {
        TEST_ASSERT( 0 == mbedtls_cipher_set_padding_mode( &ctx_dec, pad_mode ) );
        TEST_ASSERT( 0 == mbedtls_cipher_set_padding_mode( &ctx_enc, pad_mode ) );
    }
#else
    (void) pad_mode;
#endif /* MBEDTLS_CIPHER_MODE_WITH_PADDING */

    /*
     * Do a few encode/decode cycles
     */
    for( i = 0; i < 3; i++ )
    {
    memset( iv , 0x00 + i, sizeof( iv ) );
    memset( ad, 0x10 + i, sizeof( ad ) );
    memset( inbuf, 0x20 + i, sizeof( inbuf ) );

    memset( encbuf, 0, sizeof( encbuf ) );
    memset( decbuf, 0, sizeof( decbuf ) );
    memset( tag, 0, sizeof( tag ) );

    TEST_ASSERT( 0 == mbedtls_cipher_set_iv( &ctx_dec, iv, sizeof( iv ) ) );
    TEST_ASSERT( 0 == mbedtls_cipher_set_iv( &ctx_enc, iv, sizeof( iv ) ) );

    TEST_ASSERT( 0 == mbedtls_cipher_reset( &ctx_dec ) );
    TEST_ASSERT( 0 == mbedtls_cipher_reset( &ctx_enc ) );

#if defined(MBEDTLS_GCM_C) || defined(MBEDTLS_CHACHAPOLY_C)
    TEST_ASSERT( 0 == mbedtls_cipher_update_ad( &ctx_dec, ad, sizeof( ad ) - i ) );
    TEST_ASSERT( 0 == mbedtls_cipher_update_ad( &ctx_enc, ad, sizeof( ad ) - i ) );
#endif

    block_size = mbedtls_cipher_get_block_size( &ctx_enc );
    TEST_ASSERT( block_size != 0 );

    /* encode length number of bytes from inbuf */
    TEST_ASSERT( 0 == mbedtls_cipher_update( &ctx_enc, inbuf, length, encbuf, &outlen ) );
    total_len = outlen;

    TEST_ASSERT( total_len == length ||
                 ( total_len % block_size == 0 &&
                   total_len < length &&
                   total_len + block_size > length ) );

    TEST_ASSERT( 0 == mbedtls_cipher_finish( &ctx_enc, encbuf + outlen, &outlen ) );
    total_len += outlen;

#if defined(MBEDTLS_GCM_C) || defined(MBEDTLS_CHACHAPOLY_C)
    TEST_ASSERT( 0 == mbedtls_cipher_write_tag( &ctx_enc, tag, sizeof( tag ) ) );
#endif

    TEST_ASSERT( total_len == length ||
                 ( total_len % block_size == 0 &&
                   total_len > length &&
                   total_len <= length + block_size ) );

    /* decode the previously encoded string */
    TEST_ASSERT( 0 == mbedtls_cipher_update( &ctx_dec, encbuf, total_len, decbuf, &outlen ) );
    total_len = outlen;

    TEST_ASSERT( total_len == length ||
                 ( total_len % block_size == 0 &&
                   total_len < length &&
                   total_len + block_size >= length ) );

    TEST_ASSERT( 0 == mbedtls_cipher_finish( &ctx_dec, decbuf + outlen, &outlen ) );
    total_len += outlen;

#if defined(MBEDTLS_GCM_C) || defined(MBEDTLS_CHACHAPOLY_C)
    TEST_ASSERT( 0 == mbedtls_cipher_check_tag( &ctx_dec, tag, sizeof( tag ) ) );
#endif

    /* check result */
    TEST_ASSERT( total_len == length );
    TEST_ASSERT( 0 == memcmp(inbuf, decbuf, length) );
    }

    /*
     * Done
     */
exit:
    mbedtls_cipher_free( &ctx_dec );
    mbedtls_cipher_free( &ctx_enc );
}
/* END_CASE */

/* BEGIN_CASE */
void enc_fail( int cipher_id, int pad_mode, int key_len, int length_val,
               int ret )
{
    size_t length = length_val;
    unsigned char key[32];
    unsigned char iv[16];

    const mbedtls_cipher_info_t *cipher_info;
    mbedtls_cipher_context_t ctx;

    unsigned char inbuf[64];
    unsigned char encbuf[64];

    size_t outlen = 0;

    memset( key, 0, 32 );
    memset( iv , 0, 16 );

    mbedtls_cipher_init( &ctx );

    memset( inbuf, 5, 64 );
    memset( encbuf, 0, 64 );

    /* Check and get info structures */
    cipher_info = mbedtls_cipher_info_from_type( cipher_id );
    TEST_ASSERT( NULL != cipher_info );

    /* Initialise context */
    TEST_ASSERT( 0 == mbedtls_cipher_setup( &ctx, cipher_info ) );
    TEST_ASSERT( 0 == mbedtls_cipher_setkey( &ctx, key, key_len, MBEDTLS_ENCRYPT ) );
#if defined(MBEDTLS_CIPHER_MODE_WITH_PADDING)
    TEST_ASSERT( 0 == mbedtls_cipher_set_padding_mode( &ctx, pad_mode ) );
#else
    (void) pad_mode;
#endif /* MBEDTLS_CIPHER_MODE_WITH_PADDING */
    TEST_ASSERT( 0 == mbedtls_cipher_set_iv( &ctx, iv, 16 ) );
    TEST_ASSERT( 0 == mbedtls_cipher_reset( &ctx ) );
#if defined(MBEDTLS_GCM_C) || defined(MBEDTLS_CHACHAPOLY_C)
    TEST_ASSERT( 0 == mbedtls_cipher_update_ad( &ctx, NULL, 0 ) );
#endif

    /* encode length number of bytes from inbuf */
    TEST_ASSERT( 0 == mbedtls_cipher_update( &ctx, inbuf, length, encbuf, &outlen ) );
    TEST_ASSERT( ret == mbedtls_cipher_finish( &ctx, encbuf + outlen, &outlen ) );

    /* done */
exit:
    mbedtls_cipher_free( &ctx );
}
/* END_CASE */

/* BEGIN_CASE */
void dec_empty_buf(  )
{
    unsigned char key[32];
    unsigned char iv[16];

    mbedtls_cipher_context_t ctx_dec;
    const mbedtls_cipher_info_t *cipher_info;

    unsigned char encbuf[64];
    unsigned char decbuf[64];

    size_t outlen = 0;

    memset( key, 0, 32 );
    memset( iv , 0, 16 );

    mbedtls_cipher_init( &ctx_dec );

    memset( encbuf, 0, 64 );
    memset( decbuf, 0, 64 );

    /* Initialise context */
    cipher_info = mbedtls_cipher_info_from_type( MBEDTLS_CIPHER_AES_128_CBC );
    TEST_ASSERT( NULL != cipher_info);

    TEST_ASSERT( 0 == mbedtls_cipher_setup( &ctx_dec, cipher_info ) );

    TEST_ASSERT( 0 == mbedtls_cipher_setkey( &ctx_dec, key, 128, MBEDTLS_DECRYPT ) );

    TEST_ASSERT( 0 == mbedtls_cipher_set_iv( &ctx_dec, iv, 16 ) );

    TEST_ASSERT( 0 == mbedtls_cipher_reset( &ctx_dec ) );

#if defined(MBEDTLS_GCM_C) || defined(MBEDTLS_CHACHAPOLY_C)
    TEST_ASSERT( 0 == mbedtls_cipher_update_ad( &ctx_dec, NULL, 0 ) );
#endif

    /* decode 0-byte string */
    TEST_ASSERT( 0 == mbedtls_cipher_update( &ctx_dec, encbuf, 0, decbuf, &outlen ) );
    TEST_ASSERT( 0 == outlen );
    TEST_ASSERT( MBEDTLS_ERR_CIPHER_FULL_BLOCK_EXPECTED == mbedtls_cipher_finish(
                 &ctx_dec, decbuf + outlen, &outlen ) );
    TEST_ASSERT( 0 == outlen );

exit:
    mbedtls_cipher_free( &ctx_dec );
}
/* END_CASE */

/* BEGIN_CASE */
void enc_dec_buf_multipart( int cipher_id, int key_len, int first_length_val,
                            int second_length_val, int pad_mode,
                            int first_encrypt_output_len, int second_encrypt_output_len,
                            int first_decrypt_output_len, int second_decrypt_output_len )
{
    size_t first_length = first_length_val;
    size_t second_length = second_length_val;
    size_t length = first_length + second_length;
    size_t block_size;
    unsigned char key[32];
    unsigned char iv[16];

    mbedtls_cipher_context_t ctx_dec;
    mbedtls_cipher_context_t ctx_enc;
    const mbedtls_cipher_info_t *cipher_info;

    unsigned char inbuf[64];
    unsigned char encbuf[64];
    unsigned char decbuf[64];

    size_t outlen = 0;
    size_t totaloutlen = 0;

    memset( key, 0, 32 );
    memset( iv , 0, 16 );

    mbedtls_cipher_init( &ctx_dec );
    mbedtls_cipher_init( &ctx_enc );

    memset( inbuf, 5, 64 );
    memset( encbuf, 0, 64 );
    memset( decbuf, 0, 64 );

    /* Initialise enc and dec contexts */
    cipher_info = mbedtls_cipher_info_from_type( cipher_id );
    TEST_ASSERT( NULL != cipher_info);

    TEST_ASSERT( 0 == mbedtls_cipher_setup( &ctx_dec, cipher_info ) );
    TEST_ASSERT( 0 == mbedtls_cipher_setup( &ctx_enc, cipher_info ) );

    TEST_ASSERT( 0 == mbedtls_cipher_setkey( &ctx_dec, key, key_len, MBEDTLS_DECRYPT ) );
    TEST_ASSERT( 0 == mbedtls_cipher_setkey( &ctx_enc, key, key_len, MBEDTLS_ENCRYPT ) );

#if defined(MBEDTLS_CIPHER_MODE_WITH_PADDING)
    if( -1 != pad_mode )
    {
        TEST_ASSERT( 0 == mbedtls_cipher_set_padding_mode( &ctx_dec, pad_mode ) );
        TEST_ASSERT( 0 == mbedtls_cipher_set_padding_mode( &ctx_enc, pad_mode ) );
    }
#else
    (void) pad_mode;
#endif /* MBEDTLS_CIPHER_MODE_WITH_PADDING */

    TEST_ASSERT( 0 == mbedtls_cipher_set_iv( &ctx_dec, iv, 16 ) );
    TEST_ASSERT( 0 == mbedtls_cipher_set_iv( &ctx_enc, iv, 16 ) );

    TEST_ASSERT( 0 == mbedtls_cipher_reset( &ctx_dec ) );
    TEST_ASSERT( 0 == mbedtls_cipher_reset( &ctx_enc ) );

#if defined(MBEDTLS_GCM_C) || defined(MBEDTLS_CHACHAPOLY_C)
    TEST_ASSERT( 0 == mbedtls_cipher_update_ad( &ctx_dec, NULL, 0 ) );
    TEST_ASSERT( 0 == mbedtls_cipher_update_ad( &ctx_enc, NULL, 0 ) );
#endif

    block_size = mbedtls_cipher_get_block_size( &ctx_enc );
    TEST_ASSERT( block_size != 0 );

    /* encode length number of bytes from inbuf */
    TEST_ASSERT( 0 == mbedtls_cipher_update( &ctx_enc, inbuf, first_length, encbuf, &outlen ) );
    TEST_ASSERT( (size_t)first_encrypt_output_len == outlen );
    totaloutlen = outlen;
    TEST_ASSERT( 0 == mbedtls_cipher_update( &ctx_enc, inbuf + first_length, second_length, encbuf + totaloutlen, &outlen ) );
    TEST_ASSERT( (size_t)second_encrypt_output_len == outlen );
    totaloutlen += outlen;
    TEST_ASSERT( totaloutlen == length ||
                 ( totaloutlen % block_size == 0 &&
                   totaloutlen < length &&
                   totaloutlen + block_size > length ) );

    TEST_ASSERT( 0 == mbedtls_cipher_finish( &ctx_enc, encbuf + totaloutlen, &outlen ) );
    totaloutlen += outlen;
    TEST_ASSERT( totaloutlen == length ||
                 ( totaloutlen % block_size == 0 &&
                   totaloutlen > length &&
                   totaloutlen <= length + block_size ) );

    /* decode the previously encoded string */
    second_length = totaloutlen - first_length;
    TEST_ASSERT( 0 == mbedtls_cipher_update( &ctx_dec, encbuf, first_length, decbuf, &outlen ) );
    TEST_ASSERT( (size_t)first_decrypt_output_len == outlen );
    totaloutlen = outlen;
    TEST_ASSERT( 0 == mbedtls_cipher_update( &ctx_dec, encbuf + first_length, second_length, decbuf + totaloutlen, &outlen ) );
    TEST_ASSERT( (size_t)second_decrypt_output_len == outlen );
    totaloutlen += outlen;

    TEST_ASSERT( totaloutlen == length ||
                 ( totaloutlen % block_size == 0 &&
                   totaloutlen < length &&
                   totaloutlen + block_size >= length ) );

    TEST_ASSERT( 0 == mbedtls_cipher_finish( &ctx_dec, decbuf + totaloutlen, &outlen ) );
    totaloutlen += outlen;

    TEST_ASSERT( totaloutlen == length );

    TEST_ASSERT( 0 == memcmp(inbuf, decbuf, length) );

exit:
    mbedtls_cipher_free( &ctx_dec );
    mbedtls_cipher_free( &ctx_enc );
}
/* END_CASE */

/* BEGIN_CASE */
void decrypt_test_vec( int cipher_id, int pad_mode, data_t * key,
                       data_t * iv, data_t * cipher,
                       data_t * clear, data_t * ad, data_t * tag,
                       int finish_result, int tag_result )
{
    unsigned char output[265];
    mbedtls_cipher_context_t ctx;
    size_t outlen, total_len;

    mbedtls_cipher_init( &ctx );

    memset( output, 0x00, sizeof( output ) );

#if !defined(MBEDTLS_GCM_C) && !defined(MBEDTLS_CHACHAPOLY_C)
    ((void) ad);
    ((void) tag);
#endif

    /* Prepare context */
    TEST_ASSERT( 0 == mbedtls_cipher_setup( &ctx,
                                       mbedtls_cipher_info_from_type( cipher_id ) ) );
    TEST_ASSERT( 0 == mbedtls_cipher_setkey( &ctx, key->x, 8 * key->len, MBEDTLS_DECRYPT ) );
#if defined(MBEDTLS_CIPHER_MODE_WITH_PADDING)
    if( pad_mode != -1 )
        TEST_ASSERT( 0 == mbedtls_cipher_set_padding_mode( &ctx, pad_mode ) );
#else
    (void) pad_mode;
#endif /* MBEDTLS_CIPHER_MODE_WITH_PADDING */
    TEST_ASSERT( 0 == mbedtls_cipher_set_iv( &ctx, iv->x, iv->len ) );
    TEST_ASSERT( 0 == mbedtls_cipher_reset( &ctx ) );
#if defined(MBEDTLS_GCM_C) || defined(MBEDTLS_CHACHAPOLY_C)
    TEST_ASSERT( 0 == mbedtls_cipher_update_ad( &ctx, ad->x, ad->len ) );
#endif

    /* decode buffer and check tag->x */
    total_len = 0;
    TEST_ASSERT( 0 == mbedtls_cipher_update( &ctx, cipher->x, cipher->len, output, &outlen ) );
    total_len += outlen;
    TEST_ASSERT( finish_result == mbedtls_cipher_finish( &ctx, output + outlen,
                                                 &outlen ) );
    total_len += outlen;
#if defined(MBEDTLS_GCM_C) || defined(MBEDTLS_CHACHAPOLY_C)
    TEST_ASSERT( tag_result == mbedtls_cipher_check_tag( &ctx, tag->x, tag->len ) );
#endif

    /* check plaintext only if everything went fine */
    if( 0 == finish_result && 0 == tag_result )
    {
        TEST_ASSERT( total_len == clear->len );
        TEST_ASSERT( 0 == memcmp( output, clear->x, clear->len ) );
    }

exit:
    mbedtls_cipher_free( &ctx );
}
/* END_CASE */

/* BEGIN_CASE depends_on:MBEDTLS_CIPHER_MODE_AEAD */
void auth_crypt_tv( int cipher_id, data_t * key, data_t * iv,
                    data_t * ad, data_t * cipher, data_t * tag,
                    char * result, data_t * clear, int use_psa )
{
    /* Takes an AEAD ciphertext + tag and performs a pair
     * of AEAD decryption and AEAD encryption. It checks that
     * this results in the expected plaintext, and that
     * decryption and encryption are inverse to one another. */

    int ret;
    unsigned char output[300];        /* Temporary buffer for results of
                                       * encryption and decryption. */
    unsigned char *output_tag = NULL; /* Temporary buffer for tag in the
                                       * encryption step. */

    mbedtls_cipher_context_t ctx;
    size_t outlen;

    unsigned char *tmp_tag    = NULL;
    unsigned char *tmp_cipher = NULL;

    mbedtls_cipher_init( &ctx );
    memset( output, 0xFF, sizeof( output ) );

    /* Prepare context */
#if !defined(MBEDTLS_USE_PSA_CRYPTO)
    (void) use_psa;
#else
    if( use_psa == 1 )
    {
<<<<<<< HEAD
=======
        TEST_ASSERT( psa_crypto_init() == 0 );

>>>>>>> eb508712
        /* PSA requires that the tag immediately follows the ciphertext. */
        tmp_cipher = mbedtls_calloc( 1, cipher->len + tag->len );
        TEST_ASSERT( tmp_cipher != NULL );
        tmp_tag = tmp_cipher + cipher->len;

        memcpy( tmp_cipher, cipher->x, cipher->len );
        memcpy( tmp_tag, tag->x, tag->len );

        TEST_ASSERT( 0 == mbedtls_cipher_setup_psa( &ctx,
                              mbedtls_cipher_info_from_type( cipher_id ),
                              tag->len ) );
    }
    else
#endif
    {
        tmp_tag = tag->x;
        tmp_cipher = cipher->x;
        TEST_ASSERT( 0 == mbedtls_cipher_setup( &ctx,
                              mbedtls_cipher_info_from_type( cipher_id ) ) );
    }

    TEST_ASSERT( 0 == mbedtls_cipher_setkey( &ctx, key->x, 8 * key->len,
                                             MBEDTLS_DECRYPT ) );

    /* decode buffer and check tag->x */

    /* Sanity check that we don't use overly long inputs. */
    TEST_ASSERT( sizeof( output ) >= cipher->len );

    ret = mbedtls_cipher_auth_decrypt( &ctx, iv->x, iv->len, ad->x, ad->len,
                               tmp_cipher, cipher->len, output, &outlen,
                               tmp_tag, tag->len );

    /* make sure the message is rejected if it should be */
    if( strcmp( result, "FAIL" ) == 0 )
    {
        TEST_ASSERT( ret == MBEDTLS_ERR_CIPHER_AUTH_FAILED );
        goto exit;
    }

    /* otherwise, make sure it was decrypted properly */
    TEST_ASSERT( ret == 0 );

    TEST_ASSERT( outlen == clear->len );
    TEST_ASSERT( memcmp( output, clear->x, clear->len ) == 0 );

    /* then encrypt the clear->x and make sure we get the same ciphertext and tag->x */
    memset( output, 0xFF, sizeof( output ) );
    outlen = 0;

    /* Sanity check that we don't use overly long inputs. */
    TEST_ASSERT( sizeof( output ) >= clear->len + tag->len );

    output_tag = output + clear->len;
    ret = mbedtls_cipher_auth_encrypt( &ctx, iv->x, iv->len, ad->x, ad->len,
                               clear->x, clear->len, output, &outlen,
                               output_tag, tag->len );
    TEST_ASSERT( ret == 0 );

    TEST_ASSERT( outlen == clear->len );
    TEST_ASSERT( memcmp( output, cipher->x, cipher->len ) == 0 );
    TEST_ASSERT( memcmp( output_tag, tag->x, tag->len ) == 0 );

exit:

#if defined(MBEDTLS_USE_PSA_CRYPTO)
    if( use_psa == 1 )
    {
        mbedtls_free( tmp_cipher );
    }
#endif /* MBEDTLS_USE_PSA_CRYPTO */

    mbedtls_cipher_free( &ctx );
}
/* END_CASE */

/* BEGIN_CASE */
void test_vec_ecb( int cipher_id, int operation, data_t * key,
                   data_t * input, data_t * result, int finish_result
                   )
{
    mbedtls_cipher_context_t ctx;
    unsigned char output[32];
    size_t outlen;

    mbedtls_cipher_init( &ctx );

    memset( output, 0x00, sizeof( output ) );

    /* Prepare context */
    TEST_ASSERT( 0 == mbedtls_cipher_setup( &ctx,
                                       mbedtls_cipher_info_from_type( cipher_id ) ) );


    TEST_ASSERT( 0 == mbedtls_cipher_setkey( &ctx, key->x, 8 * key->len, operation ) );

    TEST_ASSERT( 0 == mbedtls_cipher_update( &ctx, input->x,
                                     mbedtls_cipher_get_block_size( &ctx ),
                                     output, &outlen ) );
    TEST_ASSERT( outlen == mbedtls_cipher_get_block_size( &ctx ) );
    TEST_ASSERT( finish_result == mbedtls_cipher_finish( &ctx, output + outlen,
                                                 &outlen ) );
    TEST_ASSERT( 0 == outlen );

    /* check plaintext only if everything went fine */
    if( 0 == finish_result )
        TEST_ASSERT( 0 == memcmp( output, result->x,
                                  mbedtls_cipher_get_block_size( &ctx ) ) );

exit:
    mbedtls_cipher_free( &ctx );
}
/* END_CASE */

/* BEGIN_CASE depends_on:MBEDTLS_CIPHER_MODE_WITH_PADDING */
void test_vec_crypt( int cipher_id, int operation, char *hex_key,
                     char *hex_iv, char *hex_input, char *hex_result,
                     int finish_result, int use_psa )
{
    unsigned char key[50];
    unsigned char input[16];
    unsigned char result[16];
    unsigned char iv[16];
    size_t key_len, iv_len, inputlen, resultlen;
    mbedtls_cipher_context_t ctx;
    unsigned char output[32];
    size_t outlen;

    mbedtls_cipher_init( &ctx );

    memset( key, 0x00, sizeof( key ) );
    memset( input, 0x00, sizeof( input ) );
    memset( result, 0x00, sizeof( result ) );
    memset( output, 0x00, sizeof( output ) );
    memset( iv, 0x00, sizeof( iv ) );

    /* Prepare context */
#if !defined(MBEDTLS_USE_PSA_CRYPTO)
    (void) use_psa;
#else
    if( use_psa == 1 )
    {
<<<<<<< HEAD
=======
        TEST_ASSERT( psa_crypto_init() == 0 );
>>>>>>> eb508712
        TEST_ASSERT( 0 == mbedtls_cipher_setup_psa( &ctx,
                              mbedtls_cipher_info_from_type( cipher_id ), 0 ) );
    }
    else
#endif /* MBEDTLS_USE_PSA_CRYPTO */
    TEST_ASSERT( 0 == mbedtls_cipher_setup( &ctx,
                              mbedtls_cipher_info_from_type( cipher_id ) ) );

    key_len = unhexify( key, hex_key );
    inputlen =  unhexify( input, hex_input );
    resultlen = unhexify( result, hex_result );

    TEST_ASSERT( 0 == mbedtls_cipher_setkey( &ctx, key, 8 * key_len, operation ) );
    if( MBEDTLS_MODE_CBC == ctx.cipher_info->mode )
        TEST_ASSERT( 0 == mbedtls_cipher_set_padding_mode( &ctx, MBEDTLS_PADDING_NONE ) );

    iv_len = unhexify( iv, hex_iv );

    TEST_ASSERT( finish_result == mbedtls_cipher_crypt( &ctx, iv_len ? iv : NULL,
                                                        iv_len, input, inputlen,
                                                        output, &outlen ) );
    TEST_ASSERT( resultlen == outlen );
    /* check plaintext only if everything went fine */
    if( 0 == finish_result )
        TEST_ASSERT( 0 == memcmp( output, result, outlen ) );

exit:
    mbedtls_cipher_free( &ctx );
}
/* END_CASE */

/* BEGIN_CASE depends_on:MBEDTLS_CIPHER_MODE_WITH_PADDING */
void set_padding( int cipher_id, int pad_mode, int ret )
{
    const mbedtls_cipher_info_t *cipher_info;
    mbedtls_cipher_context_t ctx;

    mbedtls_cipher_init( &ctx );

    cipher_info = mbedtls_cipher_info_from_type( cipher_id );
    TEST_ASSERT( NULL != cipher_info );
    TEST_ASSERT( 0 == mbedtls_cipher_setup( &ctx, cipher_info ) );

    TEST_ASSERT( ret == mbedtls_cipher_set_padding_mode( &ctx, pad_mode ) );

exit:
    mbedtls_cipher_free( &ctx );
}
/* END_CASE */

/* BEGIN_CASE depends_on:MBEDTLS_CIPHER_MODE_CBC */
void check_padding( int pad_mode, data_t * input, int ret, int dlen_check
                    )
{
    mbedtls_cipher_info_t cipher_info;
    mbedtls_cipher_context_t ctx;
    size_t dlen;

    /* build a fake context just for getting access to get_padding */
    mbedtls_cipher_init( &ctx );
    cipher_info.mode = MBEDTLS_MODE_CBC;
    ctx.cipher_info = &cipher_info;

    TEST_ASSERT( 0 == mbedtls_cipher_set_padding_mode( &ctx, pad_mode ) );


    TEST_ASSERT( ret == ctx.get_padding( input->x, input->len, &dlen ) );
    if( 0 == ret )
        TEST_ASSERT( dlen == (size_t) dlen_check );
}
/* END_CASE */<|MERGE_RESOLUTION|>--- conflicted
+++ resolved
@@ -962,11 +962,8 @@
 #else
     if( use_psa == 1 )
     {
-<<<<<<< HEAD
-=======
         TEST_ASSERT( psa_crypto_init() == 0 );
 
->>>>>>> eb508712
         /* PSA requires that the tag immediately follows the ciphertext. */
         tmp_cipher = mbedtls_calloc( 1, cipher->len + tag->len );
         TEST_ASSERT( tmp_cipher != NULL );
@@ -1109,10 +1106,7 @@
 #else
     if( use_psa == 1 )
     {
-<<<<<<< HEAD
-=======
         TEST_ASSERT( psa_crypto_init() == 0 );
->>>>>>> eb508712
         TEST_ASSERT( 0 == mbedtls_cipher_setup_psa( &ctx,
                               mbedtls_cipher_info_from_type( cipher_id ), 0 ) );
     }
