#! /usr/bin/env sh

# all.sh
#
# This file is part of mbed TLS (https://tls.mbed.org)
#
# Copyright (c) 2014-2017, ARM Limited, All Rights Reserved



################################################################
#### Documentation
################################################################

# Purpose
# -------
#
# To run all tests possible or available on the platform.
#
# Notes for users
# ---------------
#
# Warning: the test is destructive. It includes various build modes and
# configurations, and can and will arbitrarily change the current CMake
# configuration. The following files must be committed into git:
#    * include/mbedtls/config.h
#    * Makefile, library/Makefile, programs/Makefile, tests/Makefile
# After running this script, the CMake cache will be lost and CMake
# will no longer be initialised.
#
# The script assumes the presence of a number of tools:
#   * Basic Unix tools (Windows users note: a Unix-style find must be before
#     the Windows find in the PATH)
#   * Perl
#   * GNU Make
#   * CMake
#   * GCC and Clang (recent enough for using ASan with gcc and MemSan with clang, or valgrind)
#   * G++
#   * arm-gcc and mingw-gcc
#   * ArmCC 5 and ArmCC 6, unless invoked with --no-armcc
#   * OpenSSL and GnuTLS command line tools, recent enough for the
#     interoperability tests. If they don't support SSLv3 then a legacy
#     version of these tools must be present as well (search for LEGACY
#     below).
# See the invocation of check_tools below for details.
#
# This script must be invoked from the toplevel directory of a git
# working copy of Mbed TLS.
#
# Note that the output is not saved. You may want to run
#   script -c tests/scripts/all.sh
# or
#   tests/scripts/all.sh >all.log 2>&1
#
# Notes for maintainers
# ---------------------
#
# The bulk of the code is organized into functions that follow one of the
# following naming conventions:
#  * pre_XXX: things to do before running the tests, in order.
#  * component_XXX: independent components. They can be run in any order.
#      * component_check_XXX: quick tests that aren't worth parallelizing.
#      * component_build_XXX: build things but don't run them.
#      * component_test_XXX: build and test.
#  * support_XXX: if support_XXX exists and returns false then
#    component_XXX is not run by default.
#  * post_XXX: things to do after running the tests.
#  * other: miscellaneous support functions.
#
# Each component must start by invoking `msg` with a short informative message.
#
# The framework performs some cleanup tasks after each component. This
# means that components can assume that the working directory is in a
# cleaned-up state, and don't need to perform the cleanup themselves.
# * Run `make clean`.
# * Restore `include/mbedtks/config.h` from a backup made before running
#   the component.
# * Check out `Makefile`, `library/Makefile`, `programs/Makefile` and
#   `tests/Makefile` from git. This cleans up after an in-tree use of
#   CMake.
#
# Any command that is expected to fail must be protected so that the
# script keeps running in --keep-going mode despite `set -e`. In keep-going
# mode, if a protected command fails, this is logged as a failure and the
# script will exit with a failure status once it has run all components.
# Commands can be protected in any of the following ways:
# * `make` is a function which runs the `make` command with protection.
#   Note that you must write `make VAR=value`, not `VAR=value make`,
#   because the `VAR=value make` syntax doesn't work with functions.
# * Put `report_status` before the command to protect it.
# * Put `if_build_successful` before a command. This protects it, and
#   additionally skips it if a prior invocation of `make` in the same
#   component failed.
#
# The tests are roughly in order from fastest to slowest. This doesn't
# have to be exact, but in general you should add slower tests towards
# the end and fast checks near the beginning.



################################################################
#### Initialization and command line parsing
################################################################

# Abort on errors (and uninitialised variables)
set -eu

pre_check_environment () {
    if [ -d library -a -d include -a -d tests ]; then :; else
        echo "Must be run from mbed TLS root" >&2
        exit 1
    fi
}

pre_initialize_variables () {
    CONFIG_H='include/mbedtls/config.h'
    CONFIG_BAK="$CONFIG_H.bak"

    MEMORY=0
    FORCE=0
    KEEP_GOING=0

    # Default commands, can be overridden by the environment
    : ${OPENSSL:="openssl"}
    : ${OPENSSL_LEGACY:="$OPENSSL"}
    : ${OPENSSL_NEXT:="$OPENSSL"}
    : ${GNUTLS_CLI:="gnutls-cli"}
    : ${GNUTLS_SERV:="gnutls-serv"}
    : ${GNUTLS_LEGACY_CLI:="$GNUTLS_CLI"}
    : ${GNUTLS_LEGACY_SERV:="$GNUTLS_SERV"}
    : ${OUT_OF_SOURCE_DIR:=./mbedtls_out_of_source_build}
    : ${ARMC5_BIN_DIR:=/usr/bin}
    : ${ARMC6_BIN_DIR:=/usr/bin}

    # if MAKEFLAGS is not set add the -j option to speed up invocations of make
    if [ -z "${MAKEFLAGS+set}" ]; then
        export MAKEFLAGS="-j"
    fi

    # Gather the list of available components. These are the functions
    # defined in this script whose name starts with "component_".
    # Parse the script with sed, because in sh there is no way to list
    # defined functions.
    ALL_COMPONENTS=$(sed -n 's/^ *component_\([0-9A-Z_a-z]*\) *().*/\1/p' <"$0")

    # Exclude components that are not supported on this platform.
    SUPPORTED_COMPONENTS=
    for component in $ALL_COMPONENTS; do
        case $(type "support_$component" 2>&1) in
            *' function'*)
                if ! support_$component; then continue; fi;;
        esac
        SUPPORTED_COMPONENTS="$SUPPORTED_COMPONENTS $component"
    done
}

# Test whether the component $1 is included in the command line patterns.
is_component_included()
{
    set -f
    for pattern in $COMMAND_LINE_COMPONENTS; do
        set +f
        case ${1#component_} in $pattern) return 0;; esac
    done
    set +f
    return 1
}

usage()
{
    cat <<EOF
Usage: $0 [OPTION]... [COMPONENT]...
Run mbedtls release validation tests.
By default, run all tests. With one or more COMPONENT, run only those.
COMPONENT can be the name of a component or a shell wildcard pattern.

Examples:
  $0 "check_*"
    Run all sanity checks.
  $0 --no-armcc --except test_memsan
    Run everything except builds that require armcc and MemSan.

Special options:
  -h|--help             Print this help and exit.
  --list-all-components List all available test components and exit.
  --list-components     List components supported on this platform and exit.

General options:
  -f|--force            Force the tests to overwrite any modified files.
  -k|--keep-going       Run all tests and report errors at the end.
  -m|--memory           Additional optional memory tests.
     --armcc            Run ARM Compiler builds (on by default).
     --except           Exclude the COMPONENTs listed on the command line,
                        instead of running only those.
     --no-armcc         Skip ARM Compiler builds.
     --no-force         Refuse to overwrite modified files (default).
     --no-keep-going    Stop at the first error (default).
     --no-memory        No additional memory tests (default).
     --out-of-source-dir=<path>  Directory used for CMake out-of-source build tests.
     --random-seed      Use a random seed value for randomized tests (default).
  -r|--release-test     Run this script in release mode. This fixes the seed value to 1.
  -s|--seed             Integer seed value to use for this test run.

Tool path options:
     --armc5-bin-dir=<ARMC5_bin_dir_path>       ARM Compiler 5 bin directory.
     --armc6-bin-dir=<ARMC6_bin_dir_path>       ARM Compiler 6 bin directory.
     --gnutls-cli=<GnuTLS_cli_path>             GnuTLS client executable to use for most tests.
     --gnutls-serv=<GnuTLS_serv_path>           GnuTLS server executable to use for most tests.
     --gnutls-legacy-cli=<GnuTLS_cli_path>      GnuTLS client executable to use for legacy tests.
     --gnutls-legacy-serv=<GnuTLS_serv_path>    GnuTLS server executable to use for legacy tests.
     --openssl=<OpenSSL_path>                   OpenSSL executable to use for most tests.
     --openssl-legacy=<OpenSSL_path>            OpenSSL executable to use for legacy tests e.g. SSLv3.
     --openssl-next=<OpenSSL_path>              OpenSSL executable to use for recent things like ARIA
EOF
}

# remove built files as well as the cmake cache/config
cleanup()
{
    if [ -n "${MBEDTLS_ROOT_DIR+set}" ]; then
        cd "$MBEDTLS_ROOT_DIR"
    fi

    command make clean
    cd crypto
    command make clean
    cd ..

    # Remove CMake artefacts
    find . -name .git -prune -o \
           -iname CMakeFiles -exec rm -rf {} \+ -o \
           \( -iname cmake_install.cmake -o \
              -iname CTestTestfile.cmake -o \
              -iname CMakeCache.txt \) -exec rm {} \+
    # Recover files overwritten by in-tree CMake builds
    rm -f include/Makefile include/mbedtls/Makefile programs/*/Makefile
    git update-index --no-skip-worktree Makefile library/Makefile programs/Makefile tests/Makefile
    git checkout -- Makefile library/Makefile programs/Makefile tests/Makefile
    cd crypto
    rm -f include/Makefile include/mbedtls/Makefile programs/*/Makefile
    git update-index --no-skip-worktree Makefile library/Makefile programs/Makefile tests/Makefile
    git checkout -- Makefile library/Makefile programs/Makefile tests/Makefile
    cd ..

    if [ -f "$CONFIG_BAK" ]; then
        mv "$CONFIG_BAK" "$CONFIG_H"
    fi
}

# Executed on exit. May be redefined depending on command line options.
final_report () {
    :
}

fatal_signal () {
    cleanup
    final_report $1
    trap - $1
    kill -$1 $$
}

trap 'fatal_signal HUP' HUP
trap 'fatal_signal INT' INT
trap 'fatal_signal TERM' TERM

msg()
{
    if [ -n "${current_component:-}" ]; then
        current_section="${current_component#component_}: $1"
    else
        current_section="$1"
    fi
    echo ""
    echo "******************************************************************"
    echo "* $current_section "
    printf "* "; date
    echo "******************************************************************"
}

armc6_build_test()
{
    FLAGS="$1"

    msg "build: ARM Compiler 6 ($FLAGS), make"
    ARM_TOOL_VARIANT="ult" CC="$ARMC6_CC" AR="$ARMC6_AR" CFLAGS="$FLAGS" \
                    WARNING_CFLAGS='-xc -std=c99' make lib
    make clean
}

err_msg()
{
    echo "$1" >&2
}

check_tools()
{
    for TOOL in "$@"; do
        if ! `type "$TOOL" >/dev/null 2>&1`; then
            err_msg "$TOOL not found!"
            exit 1
        fi
    done
}

check_headers_in_cpp () {
    ls include/mbedtls | grep "\.h$" >headers.txt
    <programs/test/cpp_dummy_build.cpp sed -n 's/"$//; s!^#include "mbedtls/!!p' |
    sort |
    diff headers.txt -
    rm headers.txt
}

pre_parse_command_line () {
    COMMAND_LINE_COMPONENTS=
    all_except=0
    no_armcc=

    while [ $# -gt 0 ]; do
        case "$1" in
            --armcc) no_armcc=;;
            --armc5-bin-dir) shift; ARMC5_BIN_DIR="$1";;
            --armc6-bin-dir) shift; ARMC6_BIN_DIR="$1";;
            --except) all_except=1;;
            --force|-f) FORCE=1;;
            --gnutls-cli) shift; GNUTLS_CLI="$1";;
            --gnutls-legacy-cli) shift; GNUTLS_LEGACY_CLI="$1";;
            --gnutls-legacy-serv) shift; GNUTLS_LEGACY_SERV="$1";;
            --gnutls-serv) shift; GNUTLS_SERV="$1";;
            --help|-h) usage; exit;;
            --keep-going|-k) KEEP_GOING=1;;
            --list-all-components) printf '%s\n' $ALL_COMPONENTS; exit;;
            --list-components) printf '%s\n' $SUPPORTED_COMPONENTS; exit;;
            --memory|-m) MEMORY=1;;
            --no-armcc) no_armcc=1;;
            --no-force) FORCE=0;;
            --no-keep-going) KEEP_GOING=0;;
            --no-memory) MEMORY=0;;
            --openssl) shift; OPENSSL="$1";;
            --openssl-legacy) shift; OPENSSL_LEGACY="$1";;
            --openssl-next) shift; OPENSSL_NEXT="$1";;
            --out-of-source-dir) shift; OUT_OF_SOURCE_DIR="$1";;
            --random-seed) unset SEED;;
            --release-test|-r) SEED=1;;
            --seed|-s) shift; SEED="$1";;
            -*)
                echo >&2 "Unknown option: $1"
                echo >&2 "Run $0 --help for usage."
                exit 120
                ;;
            *) COMMAND_LINE_COMPONENTS="$COMMAND_LINE_COMPONENTS $1";;
        esac
        shift
    done

    # With no list of components, run everything.
    if [ -z "$COMMAND_LINE_COMPONENTS" ]; then
        all_except=1
    fi

    # --no-armcc is a legacy option. The modern way is --except '*_armcc*'.
    # Ignore it if components are listed explicitly on the command line.
    if [ -n "$no_armcc" ] && [ $all_except -eq 1 ]; then
        COMMAND_LINE_COMPONENTS="$COMMAND_LINE_COMPONENTS *_armcc*"
    fi

    # Build the list of components to run.
    RUN_COMPONENTS=
    for component in $SUPPORTED_COMPONENTS; do
        if is_component_included "$component"; [ $? -eq $all_except ]; then
            RUN_COMPONENTS="$RUN_COMPONENTS $component"
        fi
    done

    unset all_except
    unset no_armcc
}

pre_check_git () {
    if [ $FORCE -eq 1 ]; then
        rm -rf "$OUT_OF_SOURCE_DIR"
        git checkout-index -f -q $CONFIG_H
        cleanup
    else

        if [ -d "$OUT_OF_SOURCE_DIR" ]; then
            echo "Warning - there is an existing directory at '$OUT_OF_SOURCE_DIR'" >&2
            echo "You can either delete this directory manually, or force the test by rerunning"
            echo "the script as: $0 --force --out-of-source-dir $OUT_OF_SOURCE_DIR"
            exit 1
        fi

        if ! git diff --quiet include/mbedtls/config.h; then
            err_msg "Warning - the configuration file 'include/mbedtls/config.h' has been edited. "
            echo "You can either delete or preserve your work, or force the test by rerunning the"
            echo "script as: $0 --force"
            exit 1
        fi
    fi
    if ! [ -f crypto/Makefile ]; then
        echo "Please initialize the crypto submodule" >&2
        exit 1
    fi
}

pre_check_seedfile () {
    if [ ! -f "./tests/seedfile" ]; then
        dd if=/dev/urandom of=./tests/seedfile bs=32 count=1
    fi
    if [ ! -f "./crypto/tests/seedfile" ]; then
        dd if=/dev/urandom of=./crypto/tests/seedfile bs=32 count=1
    fi
}

pre_setup_keep_going () {
    failure_summary=
    failure_count=0
    start_red=
    end_color=
    if [ -t 1 ]; then
        case "${TERM:-}" in
            *color*|cygwin|linux|rxvt*|screen|[Eex]term*)
                start_red=$(printf '\033[31m')
                end_color=$(printf '\033[0m')
                ;;
        esac
    fi
    record_status () {
        if "$@"; then
            last_status=0
        else
            last_status=$?
            text="$current_section: $* -> $last_status"
            failure_summary="$failure_summary
$text"
            failure_count=$((failure_count + 1))
            echo "${start_red}^^^^$text^^^^${end_color}"
        fi
    }
    make () {
        case "$*" in
            *test|*check)
                if [ $build_status -eq 0 ]; then
                    record_status command make "$@"
                else
                    echo "(skipped because the build failed)"
                fi
                ;;
            *)
                record_status command make "$@"
                build_status=$last_status
                ;;
        esac
    }
    final_report () {
        if [ $failure_count -gt 0 ]; then
            echo
            echo "!!!!!!!!!!!!!!!!!!!!!!!!!!!!!!!!!!!!!!!!!!!!!!!!!!!!!!!!!!!!!!!!!!"
            echo "${start_red}FAILED: $failure_count${end_color}$failure_summary"
            echo "!!!!!!!!!!!!!!!!!!!!!!!!!!!!!!!!!!!!!!!!!!!!!!!!!!!!!!!!!!!!!!!!!!"
            exit 1
        elif [ -z "${1-}" ]; then
            echo "SUCCESS :)"
        fi
        if [ -n "${1-}" ]; then
            echo "Killed by SIG$1."
        fi
    }
}

if_build_succeeded () {
    if [ $build_status -eq 0 ]; then
        record_status "$@"
    fi
}

# to be used instead of ! for commands run with
# record_status or if_build_succeeded
not() {
    ! "$@"
}

pre_print_configuration () {
    msg "info: $0 configuration"
    echo "MEMORY: $MEMORY"
    echo "FORCE: $FORCE"
    echo "SEED: ${SEED-"UNSET"}"
    echo "OPENSSL: $OPENSSL"
    echo "OPENSSL_LEGACY: $OPENSSL_LEGACY"
    echo "OPENSSL_NEXT: $OPENSSL_NEXT"
    echo "GNUTLS_CLI: $GNUTLS_CLI"
    echo "GNUTLS_SERV: $GNUTLS_SERV"
    echo "GNUTLS_LEGACY_CLI: $GNUTLS_LEGACY_CLI"
    echo "GNUTLS_LEGACY_SERV: $GNUTLS_LEGACY_SERV"
    echo "ARMC5_BIN_DIR: $ARMC5_BIN_DIR"
    echo "ARMC6_BIN_DIR: $ARMC6_BIN_DIR"
}

# Make sure the tools we need are available.
pre_check_tools () {
    # Build the list of variables to pass to output_env.sh.
    set env

    case " $RUN_COMPONENTS " in
        # Require OpenSSL and GnuTLS if running any tests (as opposed to
        # only doing builds). Not all tests run OpenSSL and GnuTLS, but this
        # is a good enough approximation in practice.
        *" test_"*)
            # To avoid setting OpenSSL and GnuTLS for each call to compat.sh
            # and ssl-opt.sh, we just export the variables they require.
            export OPENSSL_CMD="$OPENSSL"
            export GNUTLS_CLI="$GNUTLS_CLI"
            export GNUTLS_SERV="$GNUTLS_SERV"
            # Avoid passing --seed flag in every call to ssl-opt.sh
            if [ -n "${SEED-}" ]; then
                export SEED
            fi
            set "$@" OPENSSL="$OPENSSL" OPENSSL_LEGACY="$OPENSSL_LEGACY"
            set "$@" GNUTLS_CLI="$GNUTLS_CLI" GNUTLS_SERV="$GNUTLS_SERV"
            set "$@" GNUTLS_LEGACY_CLI="$GNUTLS_LEGACY_CLI"
            set "$@" GNUTLS_LEGACY_SERV="$GNUTLS_LEGACY_SERV"
            check_tools "$OPENSSL" "$OPENSSL_LEGACY" "$OPENSSL_NEXT" \
                        "$GNUTLS_CLI" "$GNUTLS_SERV" \
                        "$GNUTLS_LEGACY_CLI" "$GNUTLS_LEGACY_SERV"
            ;;
    esac

    case " $RUN_COMPONENTS " in
        *_doxygen[_\ ]*) check_tools "doxygen" "dot";;
    esac

    case " $RUN_COMPONENTS " in
        *_arm_none_eabi_gcc[_\ ]*) check_tools "arm-none-eabi-gcc";;
    esac

    case " $RUN_COMPONENTS " in
        *_mingw[_\ ]*) check_tools "i686-w64-mingw32-gcc";;
    esac

    case " $RUN_COMPONENTS " in
        *" test_zeroize "*) check_tools "gdb";;
    esac

    case " $RUN_COMPONENTS " in
        *_armcc*)
            ARMC5_CC="$ARMC5_BIN_DIR/armcc"
            ARMC5_AR="$ARMC5_BIN_DIR/armar"
            ARMC6_CC="$ARMC6_BIN_DIR/armclang"
            ARMC6_AR="$ARMC6_BIN_DIR/armar"
            check_tools "$ARMC5_CC" "$ARMC5_AR" "$ARMC6_CC" "$ARMC6_AR";;
    esac

    msg "info: output_env.sh"
    case $RUN_COMPONENTS in
        *_armcc*)
            set "$@" ARMC5_CC="$ARMC5_CC" ARMC6_CC="$ARMC6_CC" RUN_ARMCC=1;;
        *) set "$@" RUN_ARMCC=0;;
    esac
    "$@" scripts/output_env.sh
}



################################################################
#### Basic checks
################################################################

#
# Test Suites to be executed
#
# The test ordering tries to optimize for the following criteria:
# 1. Catch possible problems early, by running first tests that run quickly
#    and/or are more likely to fail than others (eg I use Clang most of the
#    time, so start with a GCC build).
# 2. Minimize total running time, by avoiding useless rebuilds
#
# Indicative running times are given for reference.

component_check_recursion () {
    msg "test: recursion.pl" # < 1s
    record_status tests/scripts/recursion.pl library/*.c
}

component_check_generated_files () {
    msg "test: freshness of generated source files" # < 1s
    record_status tests/scripts/check-generated-files.sh
}

component_check_doxy_blocks () {
    msg "test: doxygen markup outside doxygen blocks" # < 1s
    record_status tests/scripts/check-doxy-blocks.pl
}

component_check_files () {
    msg "test: check-files.py" # < 1s
    record_status tests/scripts/check-files.py
}

component_check_names () {
    msg "test/build: declared and exported names" # < 3s
    record_status tests/scripts/check-names.sh -v
}

component_check_doxygen_warnings () {
    msg "test: doxygen warnings" # ~ 3s
    record_status tests/scripts/doxygen.sh
}



################################################################
#### Build and test many configurations and targets
################################################################

component_test_default_out_of_box () {
    msg "build: make, default config (out-of-box)" # ~1min
    make

    msg "test: main suites make, default config (out-of-box)" # ~10s
    make test

    msg "selftest: make, default config (out-of-box)" # ~10s
    programs/test/selftest
}

component_test_default_cmake_gcc_asan () {
    msg "build: cmake, gcc, ASan" # ~ 1 min 50s
    CC=gcc cmake -D CMAKE_BUILD_TYPE:String=Asan .
    make

    msg "test: main suites (inc. selftests) (ASan build)" # ~ 50s
    make test

    msg "test: ssl-opt.sh (ASan build)" # ~ 1 min
    if_build_succeeded tests/ssl-opt.sh

    msg "test: compat.sh (ASan build)" # ~ 6 min
    if_build_succeeded tests/compat.sh
}

component_test_ref_configs () {
    msg "test/build: ref-configs (ASan build)" # ~ 6 min 20s
    CC=gcc cmake -D CMAKE_BUILD_TYPE:String=Asan .
    record_status tests/scripts/test-ref-configs.pl
}

component_test_sslv3 () {
    msg "build: Default + SSLv3 (ASan build)" # ~ 6 min
    scripts/config.pl set MBEDTLS_SSL_PROTO_SSL3
    CC=gcc cmake -D CMAKE_BUILD_TYPE:String=Asan .
    make

    msg "test: SSLv3 - main suites (inc. selftests) (ASan build)" # ~ 50s
    make test

    msg "build: SSLv3 - compat.sh (ASan build)" # ~ 6 min
    if_build_succeeded tests/compat.sh -m 'tls1 tls1_1 tls1_2 dtls1 dtls1_2'
    if_build_succeeded env OPENSSL_CMD="$OPENSSL_LEGACY" tests/compat.sh -m 'ssl3'

    msg "build: SSLv3 - ssl-opt.sh (ASan build)" # ~ 6 min
    if_build_succeeded tests/ssl-opt.sh
}

component_test_no_renegotiation () {
    msg "build: Default + !MBEDTLS_SSL_RENEGOTIATION (ASan build)" # ~ 6 min
    scripts/config.pl unset MBEDTLS_SSL_RENEGOTIATION
    CC=gcc cmake -D CMAKE_BUILD_TYPE:String=Asan .
    make

    msg "test: !MBEDTLS_SSL_RENEGOTIATION - main suites (inc. selftests) (ASan build)" # ~ 50s
    make test

    msg "test: !MBEDTLS_SSL_RENEGOTIATION - ssl-opt.sh (ASan build)" # ~ 6 min
    if_build_succeeded tests/ssl-opt.sh
}

component_test_no_pem_no_fs () {
    msg "build: Default + !MBEDTLS_PEM_PARSE_C + !MBEDTLS_FS_IO (ASan build)"
    scripts/config.pl unset MBEDTLS_PEM_PARSE_C
    scripts/config.pl unset MBEDTLS_FS_IO
    CC=gcc cmake -D CMAKE_BUILD_TYPE:String=Asan .
    make

    msg "test: !MBEDTLS_PEM_PARSE_C !MBEDTLS_FS_IO - main suites (inc. selftests) (ASan build)" # ~ 50s
    make test

    msg "test: !MBEDTLS_PEM_PARSE_C !MBEDTLS_FS_IO - ssl-opt.sh (ASan build)" # ~ 6 min
    if_build_succeeded tests/ssl-opt.sh
}

component_test_rsa_no_crt () {
    msg "build: Default + RSA_NO_CRT (ASan build)" # ~ 6 min
    scripts/config.pl set MBEDTLS_RSA_NO_CRT
    CC=gcc cmake -D CMAKE_BUILD_TYPE:String=Asan .
    make

    msg "test: RSA_NO_CRT - main suites (inc. selftests) (ASan build)" # ~ 50s
    make test

    msg "test: RSA_NO_CRT - RSA-related part of ssl-opt.sh (ASan build)" # ~ 5s
    if_build_succeeded tests/ssl-opt.sh -f RSA

    msg "test: RSA_NO_CRT - RSA-related part of compat.sh (ASan build)" # ~ 3 min
    if_build_succeeded tests/compat.sh -t RSA
}

component_test_small_ssl_out_content_len () {
    msg "build: small SSL_OUT_CONTENT_LEN (ASan build)"
    scripts/config.pl set MBEDTLS_SSL_IN_CONTENT_LEN 16384
    scripts/config.pl set MBEDTLS_SSL_OUT_CONTENT_LEN 4096
    CC=gcc cmake -D CMAKE_BUILD_TYPE:String=Asan .
    make

    msg "test: small SSL_OUT_CONTENT_LEN - ssl-opt.sh MFL and large packet tests"
    if_build_succeeded tests/ssl-opt.sh -f "Max fragment\|Large packet"
}

component_test_small_ssl_in_content_len () {
    msg "build: small SSL_IN_CONTENT_LEN (ASan build)"
    scripts/config.pl set MBEDTLS_SSL_IN_CONTENT_LEN 4096
    scripts/config.pl set MBEDTLS_SSL_OUT_CONTENT_LEN 16384
    CC=gcc cmake -D CMAKE_BUILD_TYPE:String=Asan .
    make

    msg "test: small SSL_IN_CONTENT_LEN - ssl-opt.sh MFL tests"
    if_build_succeeded tests/ssl-opt.sh -f "Max fragment"
}

component_test_small_ssl_dtls_max_buffering () {
    msg "build: small MBEDTLS_SSL_DTLS_MAX_BUFFERING #0"
    scripts/config.pl set MBEDTLS_SSL_DTLS_MAX_BUFFERING 1000
    CC=gcc cmake -D CMAKE_BUILD_TYPE:String=Asan .
    make

    msg "test: small MBEDTLS_SSL_DTLS_MAX_BUFFERING #0 - ssl-opt.sh specific reordering test"
    if_build_succeeded tests/ssl-opt.sh -f "DTLS reordering: Buffer out-of-order hs msg before reassembling next, free buffered msg"
}

component_test_small_mbedtls_ssl_dtls_max_buffering () {
    msg "build: small MBEDTLS_SSL_DTLS_MAX_BUFFERING #1"
    scripts/config.pl set MBEDTLS_SSL_DTLS_MAX_BUFFERING 240
    CC=gcc cmake -D CMAKE_BUILD_TYPE:String=Asan .
    make

    msg "test: small MBEDTLS_SSL_DTLS_MAX_BUFFERING #1 - ssl-opt.sh specific reordering test"
    if_build_succeeded tests/ssl-opt.sh -f "DTLS reordering: Buffer encrypted Finished message, drop for fragmented NewSessionTicket"
}

component_test_full_cmake_clang () {
    msg "build: cmake, full config, clang" # ~ 50s
    scripts/config.pl full
    scripts/config.pl unset MBEDTLS_MEMORY_BACKTRACE # too slow for tests
    CC=clang cmake -D CMAKE_BUILD_TYPE:String=Check -D ENABLE_TESTING=On .
    make

    msg "test: main suites (full config)" # ~ 5s
    make test

    msg "test: ssl-opt.sh default, ECJPAKE, SSL async (full config)" # ~ 1s
    if_build_succeeded tests/ssl-opt.sh -f 'Default\|ECJPAKE\|SSL async private'

    msg "test: compat.sh RC4, DES, 3DES & NULL (full config)" # ~ 2 min
    if_build_succeeded env OPENSSL_CMD="$OPENSSL_LEGACY" GNUTLS_CLI="$GNUTLS_LEGACY_CLI" GNUTLS_SERV="$GNUTLS_LEGACY_SERV" tests/compat.sh -e '^$' -f 'NULL\|DES\|RC4\|ARCFOUR'

    msg "test: compat.sh ARIA + ChachaPoly"
    if_build_succeeded env OPENSSL_CMD="$OPENSSL_NEXT" tests/compat.sh -e '^$' -f 'ARIA\|CHACHA'
}

component_build_deprecated () {
    msg "build: make, full config + DEPRECATED_WARNING, gcc -O" # ~ 30s
    scripts/config.pl full
    scripts/config.pl set MBEDTLS_DEPRECATED_WARNING
    # Build with -O -Wextra to catch a maximum of issues.
    make CC=gcc CFLAGS='-O -Werror -Wall -Wextra' lib programs
    make CC=gcc CFLAGS='-O -Werror -Wall -Wextra -Wno-unused-function' tests

    msg "build: make, full config + DEPRECATED_REMOVED, clang -O" # ~ 30s
    # No cleanup, just tweak the configuration and rebuild
    make clean
    scripts/config.pl unset MBEDTLS_DEPRECATED_WARNING
    scripts/config.pl set MBEDTLS_DEPRECATED_REMOVED
    # Build with -O -Wextra to catch a maximum of issues.
    make CC=clang CFLAGS='-O -Werror -Wall -Wextra' lib programs
    make CC=clang CFLAGS='-O -Werror -Wall -Wextra -Wno-unused-function' tests
}

component_test_depends_curves () {
    msg "test/build: curves.pl (gcc)" # ~ 4 min
    record_status tests/scripts/curves.pl
}

component_test_depends_hashes () {
    msg "test/build: depends-hashes.pl (gcc)" # ~ 2 min
    record_status tests/scripts/depends-hashes.pl
}

component_test_depends_pkalgs () {
    msg "test/build: depends-pkalgs.pl (gcc)" # ~ 2 min
    record_status tests/scripts/depends-pkalgs.pl
}

component_build_key_exchanges () {
    msg "test/build: key-exchanges (gcc)" # ~ 1 min
    record_status tests/scripts/key-exchanges.pl
}

component_build_default_make_gcc_and_cxx () {
    msg "build: Unix make, -Os (gcc)" # ~ 30s
    make CC=gcc CFLAGS='-Werror -Wall -Wextra -Os'

    msg "test: verify header list in cpp_dummy_build.cpp"
    record_status check_headers_in_cpp

    msg "build: Unix make, incremental g++"
    make TEST_CPP=1
}

component_test_no_use_psa_crypto_full_cmake_asan() {
    # full minus MBEDTLS_USE_PSA_CRYPTO: run the same set of tests as basic-build-test.sh
    msg "build: cmake, full config + MBEDTLS_USE_PSA_CRYPTO, ASan"
    scripts/config.pl full
    scripts/config.pl unset MBEDTLS_MEMORY_BACKTRACE # too slow for tests
    scripts/config.pl unset MBEDTLS_ECP_RESTARTABLE  # restartable ECC not supported through PSA
    scripts/config.pl set MBEDTLS_PSA_CRYPTO_C
    scripts/config.pl unset MBEDTLS_USE_PSA_CRYPTO
    scripts/config.pl unset MBEDTLS_PSA_ITS_FILE_C
    scripts/config.pl unset MBEDTLS_PSA_CRYPTO_STORAGE_C
    CC=gcc cmake -D CMAKE_BUILD_TYPE:String=Asan .
    make

    msg "test: main suites (full minus MBEDTLS_USE_PSA_CRYPTO)"
    make test

    msg "test: ssl-opt.sh (full minus MBEDTLS_USE_PSA_CRYPTO)"
    if_build_succeeded tests/ssl-opt.sh

    msg "test: compat.sh default (full minus MBEDTLS_USE_PSA_CRYPTO)"
    if_build_succeeded tests/compat.sh

    msg "test: compat.sh ssl3 (full minus MBEDTLS_USE_PSA_CRYPTO)"
    if_build_succeeded env OPENSSL_CMD="$OPENSSL_LEGACY" tests/compat.sh -m 'ssl3'

    msg "test: compat.sh RC4, DES & NULL (full minus MBEDTLS_USE_PSA_CRYPTO)"
    if_build_succeeded env OPENSSL_CMD="$OPENSSL_LEGACY" GNUTLS_CLI="$GNUTLS_LEGACY_CLI" GNUTLS_SERV="$GNUTLS_LEGACY_SERV" tests/compat.sh -e '3DES\|DES-CBC3' -f 'NULL\|DES\|RC4\|ARCFOUR'

    msg "test: compat.sh ARIA + ChachaPoly (full minus MBEDTLS_USE_PSA_CRYPTO)"
    if_build_succeeded env OPENSSL_CMD="$OPENSSL_NEXT" tests/compat.sh -e '^$' -f 'ARIA\|CHACHA'
}

component_test_check_params_without_platform () {
    msg "build+test: MBEDTLS_CHECK_PARAMS without MBEDTLS_PLATFORM_C"
    scripts/config.pl full # includes CHECK_PARAMS
    scripts/config.pl unset MBEDTLS_MEMORY_BACKTRACE # too slow for tests
    scripts/config.pl unset MBEDTLS_MEMORY_BUFFER_ALLOC_C
    scripts/config.pl unset MBEDTLS_PLATFORM_EXIT_ALT
    scripts/config.pl unset MBEDTLS_PLATFORM_TIME_ALT
    scripts/config.pl unset MBEDTLS_PLATFORM_FPRINTF_ALT
    scripts/config.pl unset MBEDTLS_PLATFORM_MEMORY
    scripts/config.pl unset MBEDTLS_PLATFORM_PRINTF_ALT
    scripts/config.pl unset MBEDTLS_PLATFORM_SNPRINTF_ALT
    scripts/config.pl unset MBEDTLS_ENTROPY_NV_SEED
    scripts/config.pl unset MBEDTLS_PLATFORM_C
    make CC=gcc CFLAGS='-Werror -O1' all test
}

component_test_check_params_silent () {
    msg "build+test: MBEDTLS_CHECK_PARAMS with alternative MBEDTLS_PARAM_FAILED()"
    scripts/config.pl full # includes CHECK_PARAMS
    scripts/config.pl unset MBEDTLS_MEMORY_BACKTRACE # too slow for tests
    sed -i 's/.*\(#define MBEDTLS_PARAM_FAILED( cond )\).*/\1/' "$CONFIG_H"
    make CC=gcc CFLAGS='-Werror -O1' all test
}

component_test_no_platform () {
    # Full configuration build, without platform support, file IO and net sockets.
    # This should catch missing mbedtls_printf definitions, and by disabling file
    # IO, it should catch missing '#include <stdio.h>'
    msg "build: full config except platform/fsio/net, make, gcc, C99" # ~ 30s
    scripts/config.pl full
    scripts/config.pl unset MBEDTLS_PLATFORM_C
    scripts/config.pl unset MBEDTLS_NET_C
    scripts/config.pl unset MBEDTLS_PLATFORM_MEMORY
    scripts/config.pl unset MBEDTLS_PLATFORM_PRINTF_ALT
    scripts/config.pl unset MBEDTLS_PLATFORM_FPRINTF_ALT
    scripts/config.pl unset MBEDTLS_PLATFORM_SNPRINTF_ALT
    scripts/config.pl unset MBEDTLS_PLATFORM_TIME_ALT
    scripts/config.pl unset MBEDTLS_PLATFORM_EXIT_ALT
    scripts/config.pl unset MBEDTLS_ENTROPY_NV_SEED
    scripts/config.pl unset MBEDTLS_MEMORY_BUFFER_ALLOC_C
    scripts/config.pl unset MBEDTLS_FS_IO
    scripts/config.pl unset MBEDTLS_PSA_CRYPTO_STORAGE_C
    scripts/config.pl unset MBEDTLS_PSA_ITS_FILE_C
    # Note, _DEFAULT_SOURCE needs to be defined for platforms using glibc version >2.19,
    # to re-enable platform integration features otherwise disabled in C99 builds
    make CC=gcc CFLAGS='-Werror -Wall -Wextra -std=c99 -pedantic -O0 -D_DEFAULT_SOURCE' lib programs
    make CC=gcc CFLAGS='-Werror -Wall -Wextra -O0' test
}

component_build_no_std_function () {
    # catch compile bugs in _uninit functions
    msg "build: full config with NO_STD_FUNCTION, make, gcc" # ~ 30s
    scripts/config.pl full
    scripts/config.pl set MBEDTLS_PLATFORM_NO_STD_FUNCTIONS
    scripts/config.pl unset MBEDTLS_ENTROPY_NV_SEED
    make CC=gcc CFLAGS='-Werror -Wall -Wextra -O0'
}

component_build_no_ssl_srv () {
    msg "build: full config except ssl_srv.c, make, gcc" # ~ 30s
    scripts/config.pl full
    scripts/config.pl unset MBEDTLS_SSL_SRV_C
    make CC=gcc CFLAGS='-Werror -Wall -Wextra -O0'
}

component_build_no_ssl_cli () {
    msg "build: full config except ssl_cli.c, make, gcc" # ~ 30s
    scripts/config.pl full
    scripts/config.pl unset MBEDTLS_SSL_CLI_C
    make CC=gcc CFLAGS='-Werror -Wall -Wextra -O0'
}

component_build_no_sockets () {
    # Note, C99 compliance can also be tested with the sockets support disabled,
    # as that requires a POSIX platform (which isn't the same as C99).
    msg "build: full config except net_sockets.c, make, gcc -std=c99 -pedantic" # ~ 30s
    scripts/config.pl full
    scripts/config.pl unset MBEDTLS_NET_C # getaddrinfo() undeclared, etc.
    scripts/config.pl set MBEDTLS_NO_PLATFORM_ENTROPY # uses syscall() on GNU/Linux
    make CC=gcc CFLAGS='-Werror -Wall -Wextra -O0 -std=c99 -pedantic' lib
}

component_test_no_max_fragment_length () {
    # Run max fragment length tests with MFL disabled
    msg "build: default config except MFL extension (ASan build)" # ~ 30s
    scripts/config.pl unset MBEDTLS_SSL_MAX_FRAGMENT_LENGTH
    CC=gcc cmake -D CMAKE_BUILD_TYPE:String=Asan .
    make

    msg "test: ssl-opt.sh, MFL-related tests"
    if_build_succeeded tests/ssl-opt.sh -f "Max fragment length"
}

component_test_asan_remove_peer_certificate () {
    msg "build: default config with MBEDTLS_SSL_KEEP_PEER_CERTIFICATE disabled (ASan build)"
    scripts/config.pl unset MBEDTLS_SSL_KEEP_PEER_CERTIFICATE
    CC=gcc cmake -D CMAKE_BUILD_TYPE:String=Asan .
    make

    msg "test: !MBEDTLS_SSL_KEEP_PEER_CERTIFICATE"
    make test

    msg "test: ssl-opt.sh, !MBEDTLS_SSL_KEEP_PEER_CERTIFICATE"
    if_build_succeeded tests/ssl-opt.sh

    msg "test: compat.sh, !MBEDTLS_SSL_KEEP_PEER_CERTIFICATE"
    if_build_succeeded tests/compat.sh
}

component_test_no_max_fragment_length_small_ssl_out_content_len () {
    msg "build: no MFL extension, small SSL_OUT_CONTENT_LEN (ASan build)"
    scripts/config.pl unset MBEDTLS_SSL_MAX_FRAGMENT_LENGTH
    scripts/config.pl set MBEDTLS_SSL_IN_CONTENT_LEN 16384
    scripts/config.pl set MBEDTLS_SSL_OUT_CONTENT_LEN 4096
    CC=gcc cmake -D CMAKE_BUILD_TYPE:String=Asan .
    make

    msg "test: MFL tests (disabled MFL extension case) & large packet tests"
    if_build_succeeded tests/ssl-opt.sh -f "Max fragment length\|Large buffer"
}

component_test_when_no_ciphersuites_have_mac () {
    msg "build: when no ciphersuites have MAC"
    scripts/config.pl unset MBEDTLS_CIPHER_NULL_CIPHER
    scripts/config.pl unset MBEDTLS_ARC4_C
    scripts/config.pl unset MBEDTLS_CIPHER_MODE_CBC
    make

    msg "test: !MBEDTLS_SSL_SOME_MODES_USE_MAC"
    make test

    msg "test ssl-opt.sh: !MBEDTLS_SSL_SOME_MODES_USE_MAC"
    if_build_succeeded tests/ssl-opt.sh -f 'Default\|EtM' -e 'without EtM'
}

component_test_null_entropy () {
    msg "build: default config with  MBEDTLS_TEST_NULL_ENTROPY (ASan build)"
    scripts/config.pl set MBEDTLS_TEST_NULL_ENTROPY
    scripts/config.pl set MBEDTLS_NO_DEFAULT_ENTROPY_SOURCES
    scripts/config.pl set MBEDTLS_ENTROPY_C
    scripts/config.pl unset MBEDTLS_ENTROPY_NV_SEED
    scripts/config.pl unset MBEDTLS_ENTROPY_HARDWARE_ALT
    scripts/config.pl unset MBEDTLS_HAVEGE_C
    CC=gcc cmake -D CMAKE_BUILD_TYPE:String=Asan -D UNSAFE_BUILD=ON .
    make

    msg "test: MBEDTLS_TEST_NULL_ENTROPY - main suites (inc. selftests) (ASan build)"
    make test
}

component_test_platform_calloc_macro () {
    msg "build: MBEDTLS_PLATFORM_{CALLOC/FREE}_MACRO enabled (ASan build)"
    scripts/config.pl set MBEDTLS_PLATFORM_MEMORY
    scripts/config.pl set MBEDTLS_PLATFORM_CALLOC_MACRO calloc
    scripts/config.pl set MBEDTLS_PLATFORM_FREE_MACRO   free
    CC=gcc cmake -D CMAKE_BUILD_TYPE:String=Asan .
    make

    msg "test: MBEDTLS_PLATFORM_{CALLOC/FREE}_MACRO enabled (ASan build)"
    make test
}

component_test_make_shared () {
    msg "build/test: make shared" # ~ 40s
    make SHARED=1 all check -j1
}

component_test_m32_o0 () {
    # Build once with -O0, to compile out the i386 specific inline assembly
    msg "build: i386, make, gcc -O0 (ASan build)" # ~ 30s
    scripts/config.pl full
    make CC=gcc CFLAGS='-O0 -Werror -Wall -Wextra -m32 -fsanitize=address'

    msg "test: i386, make, gcc -O0 (ASan build)"
    make test
}
support_test_m32_o0 () {
    case $(uname -m) in
        *64*) true;;
        *) false;;
    esac
}

component_test_m32_o1 () {
    # Build again with -O1, to compile in the i386 specific inline assembly
    msg "build: i386, make, gcc -O1 (ASan build)" # ~ 30s
    scripts/config.pl full
    scripts/config.pl unset MBEDTLS_MEMORY_BACKTRACE
    scripts/config.pl unset MBEDTLS_MEMORY_BUFFER_ALLOC_C
    scripts/config.pl unset MBEDTLS_MEMORY_DEBUG
    make CC=gcc CFLAGS='-O1 -Werror -Wall -Wextra -m32 -fsanitize=address'

    msg "test: i386, make, gcc -O1 (ASan build)"
    make test

    msg "test ssl-opt.sh, i386, make, gcc-O1"
    if_build_succeeded tests/ssl-opt.sh
}
support_test_m32_o1 () {
    support_test_m32_o0 "$@"
}

component_test_mx32 () {
    msg "build: 64-bit ILP32, make, gcc" # ~ 30s
    scripts/config.pl full
    make CC=gcc CFLAGS='-Werror -Wall -Wextra -mx32'

    msg "test: 64-bit ILP32, make, gcc"
    make test
}
support_test_mx32 () {
    case $(uname -m) in
        amd64|x86_64) true;;
        *) false;;
    esac
}

component_build_arm_none_eabi_gcc () {
    msg "build: arm-none-eabi-gcc, make" # ~ 10s
<<<<<<< HEAD
    scripts/config.pl full
    scripts/config.pl unset MBEDTLS_NET_C
    scripts/config.pl unset MBEDTLS_TIMING_C
    scripts/config.pl unset MBEDTLS_FS_IO
    scripts/config.pl unset MBEDTLS_ENTROPY_NV_SEED
    scripts/config.pl set MBEDTLS_NO_PLATFORM_ENTROPY
    scripts/config.pl unset MBEDTLS_PSA_CRYPTO_STORAGE_C
    scripts/config.pl unset MBEDTLS_PSA_ITS_FILE_C
    # following things are not in the default config
    scripts/config.pl unset MBEDTLS_HAVEGE_C # depends on timing.c
    scripts/config.pl unset MBEDTLS_THREADING_PTHREAD
    scripts/config.pl unset MBEDTLS_THREADING_C
    scripts/config.pl unset MBEDTLS_MEMORY_BACKTRACE # execinfo.h
    scripts/config.pl unset MBEDTLS_MEMORY_BUFFER_ALLOC_C # calls exit
=======
    scripts/config.pl baremetal
>>>>>>> df2bfcfe
    make CC=arm-none-eabi-gcc AR=arm-none-eabi-ar LD=arm-none-eabi-ld CFLAGS='-Werror -Wall -Wextra' lib
}

component_build_arm_none_eabi_gcc_no_udbl_division () {
    msg "build: arm-none-eabi-gcc -DMBEDTLS_NO_UDBL_DIVISION, make" # ~ 10s
<<<<<<< HEAD
    scripts/config.pl full
    scripts/config.pl unset MBEDTLS_NET_C
    scripts/config.pl unset MBEDTLS_TIMING_C
    scripts/config.pl unset MBEDTLS_FS_IO
    scripts/config.pl unset MBEDTLS_ENTROPY_NV_SEED
    scripts/config.pl set MBEDTLS_NO_PLATFORM_ENTROPY
    scripts/config.pl unset MBEDTLS_PSA_CRYPTO_STORAGE_C
    scripts/config.pl unset MBEDTLS_PSA_ITS_FILE_C
    # following things are not in the default config
    scripts/config.pl unset MBEDTLS_HAVEGE_C # depends on timing.c
    scripts/config.pl unset MBEDTLS_THREADING_PTHREAD
    scripts/config.pl unset MBEDTLS_THREADING_C
    scripts/config.pl unset MBEDTLS_MEMORY_BACKTRACE # execinfo.h
    scripts/config.pl unset MBEDTLS_MEMORY_BUFFER_ALLOC_C # calls exit
=======
    scripts/config.pl baremetal
>>>>>>> df2bfcfe
    scripts/config.pl set MBEDTLS_NO_UDBL_DIVISION
    make CC=arm-none-eabi-gcc AR=arm-none-eabi-ar LD=arm-none-eabi-ld CFLAGS='-Werror -Wall -Wextra' lib
    echo "Checking that software 64-bit division is not required"
    if_build_succeeded not grep __aeabi_uldiv library/*.o
}

component_build_arm_none_eabi_gcc_no_64bit_multiplication () {
    msg "build: arm-none-eabi-gcc MBEDTLS_NO_64BIT_MULTIPLICATION, make" # ~ 10s
<<<<<<< HEAD
    scripts/config.pl full
    scripts/config.pl unset MBEDTLS_NET_C
    scripts/config.pl unset MBEDTLS_TIMING_C
    scripts/config.pl unset MBEDTLS_FS_IO
    scripts/config.pl unset MBEDTLS_ENTROPY_NV_SEED
    scripts/config.pl unset MBEDTLS_PSA_CRYPTO_STORAGE_C
    scripts/config.pl unset MBEDTLS_PSA_ITS_FILE_C
    scripts/config.pl set MBEDTLS_NO_PLATFORM_ENTROPY
    # following things are not in the default config
    scripts/config.pl unset MBEDTLS_HAVEGE_C # depends on timing.c
    scripts/config.pl unset MBEDTLS_THREADING_PTHREAD
    scripts/config.pl unset MBEDTLS_THREADING_C
    scripts/config.pl unset MBEDTLS_MEMORY_BACKTRACE # execinfo.h
    scripts/config.pl unset MBEDTLS_MEMORY_BUFFER_ALLOC_C # calls exit
=======
    scripts/config.pl baremetal
>>>>>>> df2bfcfe
    scripts/config.pl set MBEDTLS_NO_64BIT_MULTIPLICATION
    make CC=arm-none-eabi-gcc AR=arm-none-eabi-ar LD=arm-none-eabi-ld CFLAGS='-Werror -O1 -march=armv6-m -mthumb' lib
    echo "Checking that software 64-bit multiplication is not required"
    if_build_succeeded not grep __aeabi_lmul library/*.o
}

component_build_armcc () {
    msg "build: ARM Compiler 5, make"
<<<<<<< HEAD
    scripts/config.pl full
    scripts/config.pl unset MBEDTLS_NET_C
    scripts/config.pl unset MBEDTLS_TIMING_C
    scripts/config.pl unset MBEDTLS_FS_IO
    scripts/config.pl unset MBEDTLS_ENTROPY_NV_SEED
    scripts/config.pl unset MBEDTLS_HAVE_TIME
    scripts/config.pl unset MBEDTLS_HAVE_TIME_DATE
    scripts/config.pl set MBEDTLS_NO_PLATFORM_ENTROPY
    scripts/config.pl unset MBEDTLS_PSA_CRYPTO_STORAGE_C
    scripts/config.pl unset MBEDTLS_PSA_ITS_FILE_C
    # following things are not in the default config
    scripts/config.pl unset MBEDTLS_DEPRECATED_WARNING
    scripts/config.pl unset MBEDTLS_HAVEGE_C # depends on timing.c
    scripts/config.pl unset MBEDTLS_THREADING_PTHREAD
    scripts/config.pl unset MBEDTLS_THREADING_C
    scripts/config.pl unset MBEDTLS_MEMORY_BACKTRACE # execinfo.h
    scripts/config.pl unset MBEDTLS_MEMORY_BUFFER_ALLOC_C # calls exit
    scripts/config.pl unset MBEDTLS_PLATFORM_TIME_ALT # depends on MBEDTLS_HAVE_TIME
=======
    scripts/config.pl baremetal
>>>>>>> df2bfcfe

    make CC="$ARMC5_CC" AR="$ARMC5_AR" WARNING_CFLAGS='--strict --c99' lib
    make clean

    # ARM Compiler 6 - Target ARMv7-A
    armc6_build_test "--target=arm-arm-none-eabi -march=armv7-a"

    # ARM Compiler 6 - Target ARMv7-M
    armc6_build_test "--target=arm-arm-none-eabi -march=armv7-m"

    # ARM Compiler 6 - Target ARMv8-A - AArch32
    armc6_build_test "--target=arm-arm-none-eabi -march=armv8.2-a"

    # ARM Compiler 6 - Target ARMv8-M
    armc6_build_test "--target=arm-arm-none-eabi -march=armv8-m.main"

    # ARM Compiler 6 - Target ARMv8-A - AArch64
    armc6_build_test "--target=aarch64-arm-none-eabi -march=armv8.2-a"
}

component_test_allow_sha1 () {
    msg "build: allow SHA1 in certificates by default"
    scripts/config.pl set MBEDTLS_TLS_DEFAULT_ALLOW_SHA1_IN_CERTIFICATES
    make CFLAGS='-Werror -Wall -Wextra'
    msg "test: allow SHA1 in certificates by default"
    make test
    if_build_succeeded tests/ssl-opt.sh -f SHA-1
}

component_build_mingw () {
    msg "build: Windows cross build - mingw64, make (Link Library)" # ~ 30s
    make CC=i686-w64-mingw32-gcc AR=i686-w64-mingw32-ar LD=i686-w64-minggw32-ld CFLAGS='-Werror -Wall -Wextra' WINDOWS_BUILD=1 lib programs -j1

    # note Make tests only builds the tests, but doesn't run them
    make CC=i686-w64-mingw32-gcc AR=i686-w64-mingw32-ar LD=i686-w64-minggw32-ld CFLAGS='-Werror' WINDOWS_BUILD=1 tests -j1
    make WINDOWS_BUILD=1 clean

    msg "build: Windows cross build - mingw64, make (DLL)" # ~ 30s
    make CC=i686-w64-mingw32-gcc AR=i686-w64-mingw32-ar LD=i686-w64-minggw32-ld CFLAGS='-Werror -Wall -Wextra' WINDOWS_BUILD=1 SHARED=1 lib programs -j1
    make CC=i686-w64-mingw32-gcc AR=i686-w64-mingw32-ar LD=i686-w64-minggw32-ld CFLAGS='-Werror -Wall -Wextra' WINDOWS_BUILD=1 SHARED=1 tests -j1
    make WINDOWS_BUILD=1 clean
}
support_build_mingw() {
    case $(i686-w64-mingw32-gcc -dumpversion) in
        [0-5]*) false;;
        *) true;;
    esac
}

component_test_memsan () {
    msg "build: MSan (clang)" # ~ 1 min 20s
    scripts/config.pl unset MBEDTLS_AESNI_C # memsan doesn't grok asm
    CC=clang cmake -D CMAKE_BUILD_TYPE:String=MemSan .
    make

    msg "test: main suites (MSan)" # ~ 10s
    make test

    msg "test: ssl-opt.sh (MSan)" # ~ 1 min
    if_build_succeeded tests/ssl-opt.sh

    # Optional part(s)

    if [ "$MEMORY" -gt 0 ]; then
        msg "test: compat.sh (MSan)" # ~ 6 min 20s
        if_build_succeeded tests/compat.sh
    fi
}

component_test_valgrind () {
    msg "build: Release (clang)"
    CC=clang cmake -D CMAKE_BUILD_TYPE:String=Release .
    make

    msg "test: main suites valgrind (Release)"
    make memcheck

    # Optional parts (slow; currently broken on OS X because programs don't
    # seem to receive signals under valgrind on OS X).
    if [ "$MEMORY" -gt 0 ]; then
        msg "test: ssl-opt.sh --memcheck (Release)"
        if_build_succeeded tests/ssl-opt.sh --memcheck
    fi

    if [ "$MEMORY" -gt 1 ]; then
        msg "test: compat.sh --memcheck (Release)"
        if_build_succeeded tests/compat.sh --memcheck
    fi
}

component_test_cmake_out_of_source () {
    msg "build: cmake 'out-of-source' build"
    MBEDTLS_ROOT_DIR="$PWD"
    mkdir "$OUT_OF_SOURCE_DIR"
    cd "$OUT_OF_SOURCE_DIR"
    cmake "$MBEDTLS_ROOT_DIR"
    make

    msg "test: cmake 'out-of-source' build"
    make test
    # Test an SSL option that requires an auxiliary script in test/scripts/.
    # Also ensure that there are no error messages such as
    # "No such file or directory", which would indicate that some required
    # file is missing (ssl-opt.sh tolerates the absence of some files so
    # may exit with status 0 but emit errors).
    if_build_succeeded ./tests/ssl-opt.sh -f 'Fallback SCSV: beginning of list' 2>ssl-opt.err
    if [ -s ssl-opt.err ]; then
        cat ssl-opt.err >&2
        record_status [ ! -s ssl-opt.err ]
        rm ssl-opt.err
    fi
    cd "$MBEDTLS_ROOT_DIR"
    rm -rf "$OUT_OF_SOURCE_DIR"
    unset MBEDTLS_ROOT_DIR
}

component_test_zeroize () {
    # Test that the function mbedtls_platform_zeroize() is not optimized away by
    # different combinations of compilers and optimization flags by using an
    # auxiliary GDB script. Unfortunately, GDB does not return error values to the
    # system in all cases that the script fails, so we must manually search the
    # output to check whether the pass string is present and no failure strings
    # were printed.

    # Don't try to disable ASLR. We don't care about ASLR here. We do care
    # about a spurious message if Gdb tries and fails, so suppress that.
    gdb_disable_aslr=
    if [ -z "$(gdb -batch -nw -ex 'set disable-randomization off' 2>&1)" ]; then
        gdb_disable_aslr='set disable-randomization off'
    fi

    for optimization_flag in -O2 -O3 -Ofast -Os; do
        for compiler in clang gcc; do
            msg "test: $compiler $optimization_flag, mbedtls_platform_zeroize()"
            make programs CC="$compiler" DEBUG=1 CFLAGS="$optimization_flag"
            if_build_succeeded gdb -ex "$gdb_disable_aslr" -x tests/scripts/test_zeroize.gdb -nw -batch -nx 2>&1 | tee test_zeroize.log
            if_build_succeeded grep "The buffer was correctly zeroized" test_zeroize.log
            if_build_succeeded not grep -i "error" test_zeroize.log
            rm -f test_zeroize.log
            make clean
        done
    done

    unset gdb_disable_aslr
}

support_check_python_files () {
    type pylint3 >/dev/null 2>/dev/null
}
component_check_python_files () {
    msg "Lint: Python scripts"
    record_status tests/scripts/check-python-files.sh
}

component_check_generate_test_code () {
    msg "uint test: generate_test_code.py"
    record_status ./tests/scripts/test_generate_test_code.py
}

################################################################
#### Termination
################################################################

post_report () {
    msg "Done, cleaning up"
    cleanup

    final_report
}



################################################################
#### Run all the things
################################################################

# Run one component and clean up afterwards.
run_component () {
    # Back up the configuration in case the component modifies it.
    # The cleanup function will restore it.
    cp -p "$CONFIG_H" "$CONFIG_BAK"
    current_component="$1"
    "$@"
    cleanup
}

# Preliminary setup
pre_check_environment
pre_initialize_variables
pre_parse_command_line "$@"

pre_check_git
pre_check_seedfile

build_status=0
if [ $KEEP_GOING -eq 1 ]; then
    pre_setup_keep_going
else
    record_status () {
        "$@"
    }
fi
pre_print_configuration
pre_check_tools
cleanup

# Run the requested tests.
for component in $RUN_COMPONENTS; do
    run_component "component_$component"
done

# We're done.
post_report<|MERGE_RESOLUTION|>--- conflicted
+++ resolved
@@ -1065,47 +1065,13 @@
 
 component_build_arm_none_eabi_gcc () {
     msg "build: arm-none-eabi-gcc, make" # ~ 10s
-<<<<<<< HEAD
-    scripts/config.pl full
-    scripts/config.pl unset MBEDTLS_NET_C
-    scripts/config.pl unset MBEDTLS_TIMING_C
-    scripts/config.pl unset MBEDTLS_FS_IO
-    scripts/config.pl unset MBEDTLS_ENTROPY_NV_SEED
-    scripts/config.pl set MBEDTLS_NO_PLATFORM_ENTROPY
-    scripts/config.pl unset MBEDTLS_PSA_CRYPTO_STORAGE_C
-    scripts/config.pl unset MBEDTLS_PSA_ITS_FILE_C
-    # following things are not in the default config
-    scripts/config.pl unset MBEDTLS_HAVEGE_C # depends on timing.c
-    scripts/config.pl unset MBEDTLS_THREADING_PTHREAD
-    scripts/config.pl unset MBEDTLS_THREADING_C
-    scripts/config.pl unset MBEDTLS_MEMORY_BACKTRACE # execinfo.h
-    scripts/config.pl unset MBEDTLS_MEMORY_BUFFER_ALLOC_C # calls exit
-=======
     scripts/config.pl baremetal
->>>>>>> df2bfcfe
     make CC=arm-none-eabi-gcc AR=arm-none-eabi-ar LD=arm-none-eabi-ld CFLAGS='-Werror -Wall -Wextra' lib
 }
 
 component_build_arm_none_eabi_gcc_no_udbl_division () {
     msg "build: arm-none-eabi-gcc -DMBEDTLS_NO_UDBL_DIVISION, make" # ~ 10s
-<<<<<<< HEAD
-    scripts/config.pl full
-    scripts/config.pl unset MBEDTLS_NET_C
-    scripts/config.pl unset MBEDTLS_TIMING_C
-    scripts/config.pl unset MBEDTLS_FS_IO
-    scripts/config.pl unset MBEDTLS_ENTROPY_NV_SEED
-    scripts/config.pl set MBEDTLS_NO_PLATFORM_ENTROPY
-    scripts/config.pl unset MBEDTLS_PSA_CRYPTO_STORAGE_C
-    scripts/config.pl unset MBEDTLS_PSA_ITS_FILE_C
-    # following things are not in the default config
-    scripts/config.pl unset MBEDTLS_HAVEGE_C # depends on timing.c
-    scripts/config.pl unset MBEDTLS_THREADING_PTHREAD
-    scripts/config.pl unset MBEDTLS_THREADING_C
-    scripts/config.pl unset MBEDTLS_MEMORY_BACKTRACE # execinfo.h
-    scripts/config.pl unset MBEDTLS_MEMORY_BUFFER_ALLOC_C # calls exit
-=======
     scripts/config.pl baremetal
->>>>>>> df2bfcfe
     scripts/config.pl set MBEDTLS_NO_UDBL_DIVISION
     make CC=arm-none-eabi-gcc AR=arm-none-eabi-ar LD=arm-none-eabi-ld CFLAGS='-Werror -Wall -Wextra' lib
     echo "Checking that software 64-bit division is not required"
@@ -1114,24 +1080,7 @@
 
 component_build_arm_none_eabi_gcc_no_64bit_multiplication () {
     msg "build: arm-none-eabi-gcc MBEDTLS_NO_64BIT_MULTIPLICATION, make" # ~ 10s
-<<<<<<< HEAD
-    scripts/config.pl full
-    scripts/config.pl unset MBEDTLS_NET_C
-    scripts/config.pl unset MBEDTLS_TIMING_C
-    scripts/config.pl unset MBEDTLS_FS_IO
-    scripts/config.pl unset MBEDTLS_ENTROPY_NV_SEED
-    scripts/config.pl unset MBEDTLS_PSA_CRYPTO_STORAGE_C
-    scripts/config.pl unset MBEDTLS_PSA_ITS_FILE_C
-    scripts/config.pl set MBEDTLS_NO_PLATFORM_ENTROPY
-    # following things are not in the default config
-    scripts/config.pl unset MBEDTLS_HAVEGE_C # depends on timing.c
-    scripts/config.pl unset MBEDTLS_THREADING_PTHREAD
-    scripts/config.pl unset MBEDTLS_THREADING_C
-    scripts/config.pl unset MBEDTLS_MEMORY_BACKTRACE # execinfo.h
-    scripts/config.pl unset MBEDTLS_MEMORY_BUFFER_ALLOC_C # calls exit
-=======
     scripts/config.pl baremetal
->>>>>>> df2bfcfe
     scripts/config.pl set MBEDTLS_NO_64BIT_MULTIPLICATION
     make CC=arm-none-eabi-gcc AR=arm-none-eabi-ar LD=arm-none-eabi-ld CFLAGS='-Werror -O1 -march=armv6-m -mthumb' lib
     echo "Checking that software 64-bit multiplication is not required"
@@ -1140,28 +1089,7 @@
 
 component_build_armcc () {
     msg "build: ARM Compiler 5, make"
-<<<<<<< HEAD
-    scripts/config.pl full
-    scripts/config.pl unset MBEDTLS_NET_C
-    scripts/config.pl unset MBEDTLS_TIMING_C
-    scripts/config.pl unset MBEDTLS_FS_IO
-    scripts/config.pl unset MBEDTLS_ENTROPY_NV_SEED
-    scripts/config.pl unset MBEDTLS_HAVE_TIME
-    scripts/config.pl unset MBEDTLS_HAVE_TIME_DATE
-    scripts/config.pl set MBEDTLS_NO_PLATFORM_ENTROPY
-    scripts/config.pl unset MBEDTLS_PSA_CRYPTO_STORAGE_C
-    scripts/config.pl unset MBEDTLS_PSA_ITS_FILE_C
-    # following things are not in the default config
-    scripts/config.pl unset MBEDTLS_DEPRECATED_WARNING
-    scripts/config.pl unset MBEDTLS_HAVEGE_C # depends on timing.c
-    scripts/config.pl unset MBEDTLS_THREADING_PTHREAD
-    scripts/config.pl unset MBEDTLS_THREADING_C
-    scripts/config.pl unset MBEDTLS_MEMORY_BACKTRACE # execinfo.h
-    scripts/config.pl unset MBEDTLS_MEMORY_BUFFER_ALLOC_C # calls exit
-    scripts/config.pl unset MBEDTLS_PLATFORM_TIME_ALT # depends on MBEDTLS_HAVE_TIME
-=======
     scripts/config.pl baremetal
->>>>>>> df2bfcfe
 
     make CC="$ARMC5_CC" AR="$ARMC5_AR" WARNING_CFLAGS='--strict --c99' lib
     make clean
