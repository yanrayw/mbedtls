/*
 *  Benchmark demonstration program
 *
 *  Copyright (C) 2006-2016, ARM Limited, All Rights Reserved
 *  SPDX-License-Identifier: Apache-2.0
 *
 *  Licensed under the Apache License, Version 2.0 (the "License"); you may
 *  not use this file except in compliance with the License.
 *  You may obtain a copy of the License at
 *
 *  http://www.apache.org/licenses/LICENSE-2.0
 *
 *  Unless required by applicable law or agreed to in writing, software
 *  distributed under the License is distributed on an "AS IS" BASIS, WITHOUT
 *  WARRANTIES OR CONDITIONS OF ANY KIND, either express or implied.
 *  See the License for the specific language governing permissions and
 *  limitations under the License.
 *
 *  This file is part of mbed TLS (https://tls.mbed.org)
 */

#if !defined(MBEDTLS_CONFIG_FILE)
#include "mbedtls/config.h"
#else
#include MBEDTLS_CONFIG_FILE
#endif

#if defined(MBEDTLS_PLATFORM_C)
#include "mbedtls/platform.h"
#else
#include <stdio.h>
#define mbedtls_exit       exit
#define mbedtls_printf     printf
#define mbedtls_snprintf   snprintf
#define mbedtls_free       free
#endif

#if !defined(MBEDTLS_TIMING_C)
int main( void )
{
    mbedtls_printf("MBEDTLS_TIMING_C not defined.\n");
    return( 0 );
}
#else

#include <string.h>
#include <stdlib.h>

#include "mbedtls/timing.h"

#include "mbedtls/md4.h"
#include "mbedtls/md5.h"
#include "mbedtls/ripemd160.h"
#include "mbedtls/sha1.h"
#include "mbedtls/sha256.h"
#include "mbedtls/sha512.h"
#include "mbedtls/arc4.h"
#include "mbedtls/des.h"
#include "mbedtls/aes.h"
#include "mbedtls/blowfish.h"
#include "mbedtls/camellia.h"
#include "mbedtls/chacha20.h"
#include "mbedtls/gcm.h"
#include "mbedtls/ccm.h"
#include "mbedtls/chachapoly.h"
#include "mbedtls/cmac.h"
#include "mbedtls/poly1305.h"
#include "mbedtls/havege.h"
#include "mbedtls/ctr_drbg.h"
#include "mbedtls/hmac_drbg.h"
#include "mbedtls/rsa.h"
#include "mbedtls/dhm.h"
#include "mbedtls/ecdsa.h"
#include "mbedtls/ecdh.h"
#include "mbedtls/error.h"

#if defined(MBEDTLS_MEMORY_BUFFER_ALLOC_C)
#include "mbedtls/memory_buffer_alloc.h"
#endif

/*
 * For heap usage estimates, we need an estimate of the overhead per allocated
 * block. ptmalloc2/3 (used in gnu libc for instance) uses 2 size_t per block,
 * so use that as our baseline.
 */
#define MEM_BLOCK_OVERHEAD  ( 2 * sizeof( size_t ) )

/*
 * Size to use for the alloc buffer if MEMORY_BUFFER_ALLOC_C is defined.
 */
#define HEAP_SIZE       (1u << 16)  // 64k

#define BUFSIZE         1024
#define HEADER_FORMAT   "  %-24s :  "
#define TITLE_LEN       25

#define OPTIONS                                                         \
    "md4, md5, ripemd160, sha1, sha256, sha512,\n"                      \
<<<<<<< HEAD
    "arc4, des3, des, camellia, blowfish,\n"                            \
    "aes_cbc, aes_gcm, aes_ccm, aes_cmac, aes_xts, des3_cmac,\n"        \
=======
    "arc4, des3, des, camellia, blowfish, chacha20,\n"                  \
    "aes_cbc, aes_gcm, aes_ccm, chachapoly,\n"                                      \
    "aes_cmac, des3_cmac, poly1305\n"                                   \
>>>>>>> f66a4bd1
    "havege, ctr_drbg, hmac_drbg\n"                                     \
    "rsa, dhm, ecdsa, ecdh.\n"

#if defined(MBEDTLS_ERROR_C)
#define PRINT_ERROR                                                     \
        mbedtls_strerror( ret, ( char * )tmp, sizeof( tmp ) );          \
        mbedtls_printf( "FAILED: %s\n", tmp );
#else
#define PRINT_ERROR                                                     \
        mbedtls_printf( "FAILED: -0x%04x\n", -ret );
#endif

#define TIME_AND_TSC( TITLE, CODE )                                     \
do {                                                                    \
    unsigned long ii, jj, tsc;                                          \
                                                                        \
    mbedtls_printf( HEADER_FORMAT, TITLE );                             \
    fflush( stdout );                                                   \
                                                                        \
    mbedtls_set_alarm( 1 );                                             \
    for( ii = 1; ! mbedtls_timing_alarmed; ii++ )                       \
    {                                                                   \
        CODE;                                                           \
    }                                                                   \
                                                                        \
    tsc = mbedtls_timing_hardclock();                                   \
    for( jj = 0; jj < 1024; jj++ )                                      \
    {                                                                   \
        CODE;                                                           \
    }                                                                   \
                                                                        \
    mbedtls_printf( "%9lu KiB/s,  %9lu cycles/byte\n",                   \
                     ii * BUFSIZE / 1024,                               \
                     ( mbedtls_timing_hardclock() - tsc ) / ( jj * BUFSIZE ) );         \
} while( 0 )

#if defined(MBEDTLS_MEMORY_BUFFER_ALLOC_C) && defined(MBEDTLS_MEMORY_DEBUG)

#define MEMORY_MEASURE_INIT                                             \
    size_t max_used, max_blocks, max_bytes;                             \
    size_t prv_used, prv_blocks;                                        \
    mbedtls_memory_buffer_alloc_cur_get( &prv_used, &prv_blocks );      \
    mbedtls_memory_buffer_alloc_max_reset( );

#define MEMORY_MEASURE_PRINT( title_len )                               \
    mbedtls_memory_buffer_alloc_max_get( &max_used, &max_blocks );      \
    for( ii = 12 - title_len; ii != 0; ii-- ) mbedtls_printf( " " );    \
    max_used -= prv_used;                                               \
    max_blocks -= prv_blocks;                                           \
    max_bytes = max_used + MEM_BLOCK_OVERHEAD * max_blocks;             \
    mbedtls_printf( "%6u heap bytes", (unsigned) max_bytes );

#else
#define MEMORY_MEASURE_INIT
#define MEMORY_MEASURE_PRINT( title_len )
#endif

#define TIME_PUBLIC( TITLE, TYPE, CODE )                                \
do {                                                                    \
    unsigned long ii;                                                   \
    int ret;                                                            \
    MEMORY_MEASURE_INIT;                                                \
                                                                        \
    mbedtls_printf( HEADER_FORMAT, TITLE );                             \
    fflush( stdout );                                                   \
    mbedtls_set_alarm( 3 );                                             \
                                                                        \
    ret = 0;                                                            \
    for( ii = 1; ! mbedtls_timing_alarmed && ! ret ; ii++ )             \
    {                                                                   \
        CODE;                                                           \
    }                                                                   \
                                                                        \
    if( ret != 0 )                                                      \
    {                                                                   \
        PRINT_ERROR;                                                    \
    }                                                                   \
    else                                                                \
    {                                                                   \
        mbedtls_printf( "%6lu " TYPE "/s", ii / 3 );                    \
        MEMORY_MEASURE_PRINT( sizeof( TYPE ) + 1 );                     \
        mbedtls_printf( "\n" );                                         \
    }                                                                   \
} while( 0 )

static int myrand( void *rng_state, unsigned char *output, size_t len )
{
    size_t use_len;
    int rnd;

    if( rng_state != NULL )
        rng_state  = NULL;

    while( len > 0 )
    {
        use_len = len;
        if( use_len > sizeof(int) )
            use_len = sizeof(int);

        rnd = rand();
        memcpy( output, &rnd, use_len );
        output += use_len;
        len -= use_len;
    }

    return( 0 );
}

/*
 * Clear some memory that was used to prepare the context
 */
#if defined(MBEDTLS_ECP_C)
void ecp_clear_precomputed( mbedtls_ecp_group *grp )
{
    if( grp->T != NULL )
    {
        size_t i;
        for( i = 0; i < grp->T_size; i++ )
            mbedtls_ecp_point_free( &grp->T[i] );
        mbedtls_free( grp->T );
    }
    grp->T = NULL;
    grp->T_size = 0;
}
#else
#define ecp_clear_precomputed( g )
#endif

unsigned char buf[BUFSIZE];

typedef struct {
    char md4, md5, ripemd160, sha1, sha256, sha512,
         arc4, des3, des,
<<<<<<< HEAD
         aes_cbc, aes_gcm, aes_ccm, aes_cmac, aes_xts, des3_cmac,
         camellia, blowfish,
=======
         aes_cbc, aes_gcm, aes_ccm, chachapoly,
         aes_cmac, des3_cmac,
         camellia, blowfish, chacha20,
         poly1305,
>>>>>>> f66a4bd1
         havege, ctr_drbg, hmac_drbg,
         rsa, dhm, ecdsa, ecdh;
} todo_list;

int main( int argc, char *argv[] )
{
    int i;
    unsigned char tmp[200];
    char title[TITLE_LEN];
    todo_list todo;
#if defined(MBEDTLS_MEMORY_BUFFER_ALLOC_C)
    unsigned char alloc_buf[HEAP_SIZE] = { 0 };
#endif

    if( argc <= 1 )
    {
        memset( &todo, 1, sizeof( todo ) );
    }
    else
    {
        memset( &todo, 0, sizeof( todo ) );

        for( i = 1; i < argc; i++ )
        {
            if( strcmp( argv[i], "md4" ) == 0 )
                todo.md4 = 1;
            else if( strcmp( argv[i], "md5" ) == 0 )
                todo.md5 = 1;
            else if( strcmp( argv[i], "ripemd160" ) == 0 )
                todo.ripemd160 = 1;
            else if( strcmp( argv[i], "sha1" ) == 0 )
                todo.sha1 = 1;
            else if( strcmp( argv[i], "sha256" ) == 0 )
                todo.sha256 = 1;
            else if( strcmp( argv[i], "sha512" ) == 0 )
                todo.sha512 = 1;
            else if( strcmp( argv[i], "arc4" ) == 0 )
                todo.arc4 = 1;
            else if( strcmp( argv[i], "des3" ) == 0 )
                todo.des3 = 1;
            else if( strcmp( argv[i], "des" ) == 0 )
                todo.des = 1;
            else if( strcmp( argv[i], "aes_cbc" ) == 0 )
                todo.aes_cbc = 1;
            else if( strcmp( argv[i], "aes_gcm" ) == 0 )
                todo.aes_gcm = 1;
            else if( strcmp( argv[i], "aes_ccm" ) == 0 )
                todo.aes_ccm = 1;
            else if( strcmp( argv[i], "chachapoly" ) == 0 )
                todo.chachapoly = 1;
            else if( strcmp( argv[i], "aes_cmac" ) == 0 )
                todo.aes_cmac = 1;
            else if( strcmp( argv[i], "aes_xts" ) == 0 )
                todo.aes_xts = 1;
            else if( strcmp( argv[i], "des3_cmac" ) == 0 )
                todo.des3_cmac = 1;
            else if( strcmp( argv[i], "camellia" ) == 0 )
                todo.camellia = 1;
            else if( strcmp( argv[i], "blowfish" ) == 0 )
                todo.blowfish = 1;
            else if( strcmp( argv[i], "chacha20" ) == 0 )
                todo.chacha20 = 1;
            else if( strcmp( argv[i], "poly1305" ) == 0 )
                todo.poly1305 = 1;
            else if( strcmp( argv[i], "havege" ) == 0 )
                todo.havege = 1;
            else if( strcmp( argv[i], "ctr_drbg" ) == 0 )
                todo.ctr_drbg = 1;
            else if( strcmp( argv[i], "hmac_drbg" ) == 0 )
                todo.hmac_drbg = 1;
            else if( strcmp( argv[i], "rsa" ) == 0 )
                todo.rsa = 1;
            else if( strcmp( argv[i], "dhm" ) == 0 )
                todo.dhm = 1;
            else if( strcmp( argv[i], "ecdsa" ) == 0 )
                todo.ecdsa = 1;
            else if( strcmp( argv[i], "ecdh" ) == 0 )
                todo.ecdh = 1;
            else
            {
                mbedtls_printf( "Unrecognized option: %s\n", argv[i] );
                mbedtls_printf( "Available options: " OPTIONS );
            }
        }
    }

    mbedtls_printf( "\n" );

#if defined(MBEDTLS_MEMORY_BUFFER_ALLOC_C)
    mbedtls_memory_buffer_alloc_init( alloc_buf, sizeof( alloc_buf ) );
#endif
    memset( buf, 0xAA, sizeof( buf ) );
    memset( tmp, 0xBB, sizeof( tmp ) );

#if defined(MBEDTLS_MD4_C)
    if( todo.md4 )
        TIME_AND_TSC( "MD4", mbedtls_md4_ret( buf, BUFSIZE, tmp ) );
#endif

#if defined(MBEDTLS_MD5_C)
    if( todo.md5 )
        TIME_AND_TSC( "MD5", mbedtls_md5_ret( buf, BUFSIZE, tmp ) );
#endif

#if defined(MBEDTLS_RIPEMD160_C)
    if( todo.ripemd160 )
        TIME_AND_TSC( "RIPEMD160", mbedtls_ripemd160_ret( buf, BUFSIZE, tmp ) );
#endif

#if defined(MBEDTLS_SHA1_C)
    if( todo.sha1 )
        TIME_AND_TSC( "SHA-1", mbedtls_sha1_ret( buf, BUFSIZE, tmp ) );
#endif

#if defined(MBEDTLS_SHA256_C)
    if( todo.sha256 )
        TIME_AND_TSC( "SHA-256", mbedtls_sha256_ret( buf, BUFSIZE, tmp, 0 ) );
#endif

#if defined(MBEDTLS_SHA512_C)
    if( todo.sha512 )
        TIME_AND_TSC( "SHA-512", mbedtls_sha512_ret( buf, BUFSIZE, tmp, 0 ) );
#endif

#if defined(MBEDTLS_ARC4_C)
    if( todo.arc4 )
    {
        mbedtls_arc4_context arc4;
        mbedtls_arc4_init( &arc4 );
        mbedtls_arc4_setup( &arc4, tmp, 32 );
        TIME_AND_TSC( "ARC4", mbedtls_arc4_crypt( &arc4, BUFSIZE, buf, buf ) );
        mbedtls_arc4_free( &arc4 );
    }
#endif

#if defined(MBEDTLS_DES_C)
#if defined(MBEDTLS_CIPHER_MODE_CBC)
    if( todo.des3 )
    {
        mbedtls_des3_context des3;
        mbedtls_des3_init( &des3 );
        mbedtls_des3_set3key_enc( &des3, tmp );
        TIME_AND_TSC( "3DES",
                mbedtls_des3_crypt_cbc( &des3, MBEDTLS_DES_ENCRYPT, BUFSIZE, tmp, buf, buf ) );
        mbedtls_des3_free( &des3 );
    }

    if( todo.des )
    {
        mbedtls_des_context des;
        mbedtls_des_init( &des );
        mbedtls_des_setkey_enc( &des, tmp );
        TIME_AND_TSC( "DES",
                mbedtls_des_crypt_cbc( &des, MBEDTLS_DES_ENCRYPT, BUFSIZE, tmp, buf, buf ) );
        mbedtls_des_free( &des );
    }

#endif /* MBEDTLS_CIPHER_MODE_CBC */
#if defined(MBEDTLS_CMAC_C)
    if( todo.des3_cmac )
    {
        unsigned char output[8];
        const mbedtls_cipher_info_t *cipher_info;

        memset( buf, 0, sizeof( buf ) );
        memset( tmp, 0, sizeof( tmp ) );

        cipher_info = mbedtls_cipher_info_from_type( MBEDTLS_CIPHER_DES_EDE3_ECB );

        TIME_AND_TSC( "3DES-CMAC",
                      mbedtls_cipher_cmac( cipher_info, tmp, 192, buf,
                      BUFSIZE, output ) );
    }
#endif /* MBEDTLS_CMAC_C */
#endif /* MBEDTLS_DES_C */

#if defined(MBEDTLS_AES_C)
#if defined(MBEDTLS_CIPHER_MODE_CBC)
    if( todo.aes_cbc )
    {
        int keysize;
        mbedtls_aes_context aes;
        mbedtls_aes_init( &aes );
        for( keysize = 128; keysize <= 256; keysize += 64 )
        {
            mbedtls_snprintf( title, sizeof( title ), "AES-CBC-%d", keysize );

            memset( buf, 0, sizeof( buf ) );
            memset( tmp, 0, sizeof( tmp ) );
            mbedtls_aes_setkey_enc( &aes, tmp, keysize );

            TIME_AND_TSC( title,
                mbedtls_aes_crypt_cbc( &aes, MBEDTLS_AES_ENCRYPT, BUFSIZE, tmp, buf, buf ) );
        }
        mbedtls_aes_free( &aes );
    }
#endif
#if defined(MBEDTLS_GCM_C)
    if( todo.aes_gcm )
    {
        int keysize;
        mbedtls_gcm_context gcm;

        mbedtls_gcm_init( &gcm );
        for( keysize = 128; keysize <= 256; keysize += 64 )
        {
            mbedtls_snprintf( title, sizeof( title ), "AES-GCM-%d", keysize );

            memset( buf, 0, sizeof( buf ) );
            memset( tmp, 0, sizeof( tmp ) );
            mbedtls_gcm_setkey( &gcm, MBEDTLS_CIPHER_ID_AES, tmp, keysize );

            TIME_AND_TSC( title,
                    mbedtls_gcm_crypt_and_tag( &gcm, MBEDTLS_GCM_ENCRYPT, BUFSIZE, tmp,
                        12, NULL, 0, buf, buf, 16, tmp ) );

            mbedtls_gcm_free( &gcm );
        }
    }
#endif
#if defined(MBEDTLS_CCM_C)
    if( todo.aes_ccm )
    {
        int keysize;
        mbedtls_ccm_context ccm;

        mbedtls_ccm_init( &ccm );
        for( keysize = 128; keysize <= 256; keysize += 64 )
        {
            mbedtls_snprintf( title, sizeof( title ), "AES-CCM-%d", keysize );

            memset( buf, 0, sizeof( buf ) );
            memset( tmp, 0, sizeof( tmp ) );
            mbedtls_ccm_setkey( &ccm, MBEDTLS_CIPHER_ID_AES, tmp, keysize );

            TIME_AND_TSC( title,
                    mbedtls_ccm_encrypt_and_tag( &ccm, BUFSIZE, tmp,
                        12, NULL, 0, buf, buf, tmp, 16 ) );

            mbedtls_ccm_free( &ccm );
        }
    }
#endif
#if defined(MBEDTLS_CHACHAPOLY_C)
    if( todo.chachapoly )
    {
        mbedtls_chachapoly_context chachapoly;

        mbedtls_chachapoly_init( &chachapoly );
        memset( buf, 0, sizeof( buf ) );
        memset( tmp, 0, sizeof( tmp ) );

        mbedtls_snprintf( title, sizeof( title ), "ChaCha20-Poly1305" );

        mbedtls_chachapoly_setkey( &chachapoly, tmp );

        TIME_AND_TSC( title,
                mbedtls_chachapoly_crypt_and_tag( &chachapoly,
                    MBEDTLS_CHACHAPOLY_ENCRYPT, BUFSIZE, tmp,
                    NULL, 0, buf, buf, tmp ) );

        mbedtls_chachapoly_free( &chachapoly );
    }
#endif
#if defined(MBEDTLS_CMAC_C)
    if( todo.aes_cmac )
    {
        unsigned char output[16];
        const mbedtls_cipher_info_t *cipher_info;
        mbedtls_cipher_type_t cipher_type;
        int keysize;

        for( keysize = 128, cipher_type = MBEDTLS_CIPHER_AES_128_ECB;
             keysize <= 256;
             keysize += 64, cipher_type++ )
        {
            mbedtls_snprintf( title, sizeof( title ), "AES-CMAC-%d", keysize );

            memset( buf, 0, sizeof( buf ) );
            memset( tmp, 0, sizeof( tmp ) );

            cipher_info = mbedtls_cipher_info_from_type( cipher_type );

            TIME_AND_TSC( title,
                          mbedtls_cipher_cmac( cipher_info, tmp, keysize,
                                               buf, BUFSIZE, output ) );
        }

        memset( buf, 0, sizeof( buf ) );
        memset( tmp, 0, sizeof( tmp ) );
        TIME_AND_TSC( "AES-CMAC-PRF-128",
                      mbedtls_aes_cmac_prf_128( tmp, 16, buf, BUFSIZE,
                                                output ) );
    }
#endif /* MBEDTLS_CMAC_C */
#if defined(MBEDTLS_CIPHER_MODE_XTS)
    if( todo.aes_xts )
    {
        int keysize;
        mbedtls_aes_xts_context ctx;

        mbedtls_aes_xts_init( &ctx );
        for( keysize = 128; keysize <= 256; keysize += 64 )
        {
            mbedtls_snprintf( title, sizeof( title ), "AES-XTS-%d", keysize );

            memset( buf, 0, sizeof( buf ) );
            memset( tmp, 0, sizeof( tmp ) );
            mbedtls_aes_xts_setkey_enc( &ctx, tmp, keysize * 2);

            TIME_AND_TSC( title,
                    mbedtls_aes_crypt_xts( &ctx, MBEDTLS_AES_ENCRYPT, BUFSIZE,
                                           tmp, buf, buf ) );

            mbedtls_aes_xts_free( &ctx );
        }
    }
#endif /* MBEDTLS_CIPHER_MODE_XTS */
#endif /* MBEDTLS_AES_C */

#if defined(MBEDTLS_CAMELLIA_C) && defined(MBEDTLS_CIPHER_MODE_CBC)
    if( todo.camellia )
    {
        int keysize;
        mbedtls_camellia_context camellia;
        mbedtls_camellia_init( &camellia );
        for( keysize = 128; keysize <= 256; keysize += 64 )
        {
            mbedtls_snprintf( title, sizeof( title ), "CAMELLIA-CBC-%d", keysize );

            memset( buf, 0, sizeof( buf ) );
            memset( tmp, 0, sizeof( tmp ) );
            mbedtls_camellia_setkey_enc( &camellia, tmp, keysize );

            TIME_AND_TSC( title,
                    mbedtls_camellia_crypt_cbc( &camellia, MBEDTLS_CAMELLIA_ENCRYPT,
                        BUFSIZE, tmp, buf, buf ) );
        }
        mbedtls_camellia_free( &camellia );
    }
#endif

#if defined(MBEDTLS_CHACHA20_C)
    if ( todo.chacha20 )
    {
        TIME_AND_TSC( "ChaCha20", mbedtls_chacha20_crypt( buf, buf, 0U, BUFSIZE, buf, buf ) );
    }
#endif

#if defined(MBEDTLS_POLY1305_C)
    if ( todo.poly1305 )
    {
        TIME_AND_TSC( "Poly1305", mbedtls_poly1305_mac( buf, buf, BUFSIZE, buf ) );
    }
#endif

#if defined(MBEDTLS_BLOWFISH_C) && defined(MBEDTLS_CIPHER_MODE_CBC)
    if( todo.blowfish )
    {
        int keysize;
        mbedtls_blowfish_context blowfish;
        mbedtls_blowfish_init( &blowfish );

        for( keysize = 128; keysize <= 256; keysize += 64 )
        {
            mbedtls_snprintf( title, sizeof( title ), "BLOWFISH-CBC-%d", keysize );

            memset( buf, 0, sizeof( buf ) );
            memset( tmp, 0, sizeof( tmp ) );
            mbedtls_blowfish_setkey( &blowfish, tmp, keysize );

            TIME_AND_TSC( title,
                    mbedtls_blowfish_crypt_cbc( &blowfish, MBEDTLS_BLOWFISH_ENCRYPT, BUFSIZE,
                        tmp, buf, buf ) );
        }

        mbedtls_blowfish_free( &blowfish );
    }
#endif

#if defined(MBEDTLS_HAVEGE_C)
    if( todo.havege )
    {
        mbedtls_havege_state hs;
        mbedtls_havege_init( &hs );
        TIME_AND_TSC( "HAVEGE", mbedtls_havege_random( &hs, buf, BUFSIZE ) );
        mbedtls_havege_free( &hs );
    }
#endif

#if defined(MBEDTLS_CTR_DRBG_C)
    if( todo.ctr_drbg )
    {
        mbedtls_ctr_drbg_context ctr_drbg;

        mbedtls_ctr_drbg_init( &ctr_drbg );

        if( mbedtls_ctr_drbg_seed( &ctr_drbg, myrand, NULL, NULL, 0 ) != 0 )
            mbedtls_exit(1);
        TIME_AND_TSC( "CTR_DRBG (NOPR)",
                if( mbedtls_ctr_drbg_random( &ctr_drbg, buf, BUFSIZE ) != 0 )
                mbedtls_exit(1) );

        if( mbedtls_ctr_drbg_seed( &ctr_drbg, myrand, NULL, NULL, 0 ) != 0 )
            mbedtls_exit(1);
        mbedtls_ctr_drbg_set_prediction_resistance( &ctr_drbg, MBEDTLS_CTR_DRBG_PR_ON );
        TIME_AND_TSC( "CTR_DRBG (PR)",
                if( mbedtls_ctr_drbg_random( &ctr_drbg, buf, BUFSIZE ) != 0 )
                mbedtls_exit(1) );
        mbedtls_ctr_drbg_free( &ctr_drbg );
    }
#endif

#if defined(MBEDTLS_HMAC_DRBG_C)
    if( todo.hmac_drbg )
    {
        mbedtls_hmac_drbg_context hmac_drbg;
        const mbedtls_md_info_t *md_info;

        mbedtls_hmac_drbg_init( &hmac_drbg );

#if defined(MBEDTLS_SHA1_C)
        if( ( md_info = mbedtls_md_info_from_type( MBEDTLS_MD_SHA1 ) ) == NULL )
            mbedtls_exit(1);

        if( mbedtls_hmac_drbg_seed( &hmac_drbg, md_info, myrand, NULL, NULL, 0 ) != 0 )
            mbedtls_exit(1);
        TIME_AND_TSC( "HMAC_DRBG SHA-1 (NOPR)",
                if( mbedtls_hmac_drbg_random( &hmac_drbg, buf, BUFSIZE ) != 0 )
                mbedtls_exit(1) );
        mbedtls_hmac_drbg_free( &hmac_drbg );

        if( mbedtls_hmac_drbg_seed( &hmac_drbg, md_info, myrand, NULL, NULL, 0 ) != 0 )
            mbedtls_exit(1);
        mbedtls_hmac_drbg_set_prediction_resistance( &hmac_drbg,
                                             MBEDTLS_HMAC_DRBG_PR_ON );
        TIME_AND_TSC( "HMAC_DRBG SHA-1 (PR)",
                if( mbedtls_hmac_drbg_random( &hmac_drbg, buf, BUFSIZE ) != 0 )
                mbedtls_exit(1) );
        mbedtls_hmac_drbg_free( &hmac_drbg );
#endif

#if defined(MBEDTLS_SHA256_C)
        if( ( md_info = mbedtls_md_info_from_type( MBEDTLS_MD_SHA256 ) ) == NULL )
            mbedtls_exit(1);

        if( mbedtls_hmac_drbg_seed( &hmac_drbg, md_info, myrand, NULL, NULL, 0 ) != 0 )
            mbedtls_exit(1);
        TIME_AND_TSC( "HMAC_DRBG SHA-256 (NOPR)",
                if( mbedtls_hmac_drbg_random( &hmac_drbg, buf, BUFSIZE ) != 0 )
                mbedtls_exit(1) );
        mbedtls_hmac_drbg_free( &hmac_drbg );

        if( mbedtls_hmac_drbg_seed( &hmac_drbg, md_info, myrand, NULL, NULL, 0 ) != 0 )
            mbedtls_exit(1);
        mbedtls_hmac_drbg_set_prediction_resistance( &hmac_drbg,
                                             MBEDTLS_HMAC_DRBG_PR_ON );
        TIME_AND_TSC( "HMAC_DRBG SHA-256 (PR)",
                if( mbedtls_hmac_drbg_random( &hmac_drbg, buf, BUFSIZE ) != 0 )
                mbedtls_exit(1) );
        mbedtls_hmac_drbg_free( &hmac_drbg );
#endif
    }
#endif

#if defined(MBEDTLS_RSA_C) && defined(MBEDTLS_GENPRIME)
    if( todo.rsa )
    {
        int keysize;
        mbedtls_rsa_context rsa;
        for( keysize = 2048; keysize <= 4096; keysize *= 2 )
        {
            mbedtls_snprintf( title, sizeof( title ), "RSA-%d", keysize );

            mbedtls_rsa_init( &rsa, MBEDTLS_RSA_PKCS_V15, 0 );
            mbedtls_rsa_gen_key( &rsa, myrand, NULL, keysize, 65537 );

            TIME_PUBLIC( title, " public",
                    buf[0] = 0;
                    ret = mbedtls_rsa_public( &rsa, buf, buf ) );

            TIME_PUBLIC( title, "private",
                    buf[0] = 0;
                    ret = mbedtls_rsa_private( &rsa, myrand, NULL, buf, buf ) );

            mbedtls_rsa_free( &rsa );
        }
    }
#endif

#if defined(MBEDTLS_DHM_C) && defined(MBEDTLS_BIGNUM_C)
    if( todo.dhm )
    {
        int dhm_sizes[] = { 2048, 3072 };
        static const unsigned char dhm_P_2048[] =
            MBEDTLS_DHM_RFC3526_MODP_2048_P_BIN;
        static const unsigned char dhm_P_3072[] =
            MBEDTLS_DHM_RFC3526_MODP_3072_P_BIN;
        static const unsigned char dhm_G_2048[] =
            MBEDTLS_DHM_RFC3526_MODP_2048_G_BIN;
        static const unsigned char dhm_G_3072[] =
            MBEDTLS_DHM_RFC3526_MODP_3072_G_BIN;

        const unsigned char *dhm_P[] = { dhm_P_2048, dhm_P_3072 };
        const size_t dhm_P_size[] = { sizeof( dhm_P_2048 ),
                                      sizeof( dhm_P_3072 ) };

        const unsigned char *dhm_G[] = { dhm_G_2048, dhm_G_3072 };
        const size_t dhm_G_size[] = { sizeof( dhm_G_2048 ),
                                      sizeof( dhm_G_3072 ) };

        mbedtls_dhm_context dhm;
        size_t olen;
        for( i = 0; (size_t) i < sizeof( dhm_sizes ) / sizeof( dhm_sizes[0] ); i++ )
        {
            mbedtls_dhm_init( &dhm );

            if( mbedtls_mpi_read_binary( &dhm.P, dhm_P[i],
                                         dhm_P_size[i] ) != 0 ||
                mbedtls_mpi_read_binary( &dhm.G, dhm_G[i],
                                         dhm_G_size[i] ) != 0 )
            {
                mbedtls_exit( 1 );
            }

            dhm.len = mbedtls_mpi_size( &dhm.P );
            mbedtls_dhm_make_public( &dhm, (int) dhm.len, buf, dhm.len, myrand, NULL );
            if( mbedtls_mpi_copy( &dhm.GY, &dhm.GX ) != 0 )
                mbedtls_exit( 1 );

            mbedtls_snprintf( title, sizeof( title ), "DHE-%d", dhm_sizes[i] );
            TIME_PUBLIC( title, "handshake",
                    ret |= mbedtls_dhm_make_public( &dhm, (int) dhm.len, buf, dhm.len,
                                            myrand, NULL );
                    ret |= mbedtls_dhm_calc_secret( &dhm, buf, sizeof( buf ), &olen, myrand, NULL ) );

            mbedtls_snprintf( title, sizeof( title ), "DH-%d", dhm_sizes[i] );
            TIME_PUBLIC( title, "handshake",
                    ret |= mbedtls_dhm_calc_secret( &dhm, buf, sizeof( buf ), &olen, myrand, NULL ) );

            mbedtls_dhm_free( &dhm );
        }
    }
#endif

#if defined(MBEDTLS_ECDSA_C) && defined(MBEDTLS_SHA256_C)
    if( todo.ecdsa )
    {
        mbedtls_ecdsa_context ecdsa;
        const mbedtls_ecp_curve_info *curve_info;
        size_t sig_len;

        memset( buf, 0x2A, sizeof( buf ) );

        for( curve_info = mbedtls_ecp_curve_list();
             curve_info->grp_id != MBEDTLS_ECP_DP_NONE;
             curve_info++ )
        {
            mbedtls_ecdsa_init( &ecdsa );

            if( mbedtls_ecdsa_genkey( &ecdsa, curve_info->grp_id, myrand, NULL ) != 0 )
                mbedtls_exit( 1 );
            ecp_clear_precomputed( &ecdsa.grp );

            mbedtls_snprintf( title, sizeof( title ), "ECDSA-%s",
                                              curve_info->name );
            TIME_PUBLIC( title, "sign",
                    ret = mbedtls_ecdsa_write_signature( &ecdsa, MBEDTLS_MD_SHA256, buf, curve_info->bit_size,
                                                tmp, &sig_len, myrand, NULL ) );

            mbedtls_ecdsa_free( &ecdsa );
        }

        for( curve_info = mbedtls_ecp_curve_list();
             curve_info->grp_id != MBEDTLS_ECP_DP_NONE;
             curve_info++ )
        {
            mbedtls_ecdsa_init( &ecdsa );

            if( mbedtls_ecdsa_genkey( &ecdsa, curve_info->grp_id, myrand, NULL ) != 0 ||
                mbedtls_ecdsa_write_signature( &ecdsa, MBEDTLS_MD_SHA256, buf, curve_info->bit_size,
                                               tmp, &sig_len, myrand, NULL ) != 0 )
            {
                mbedtls_exit( 1 );
            }
            ecp_clear_precomputed( &ecdsa.grp );

            mbedtls_snprintf( title, sizeof( title ), "ECDSA-%s",
                                              curve_info->name );
            TIME_PUBLIC( title, "verify",
                    ret = mbedtls_ecdsa_read_signature( &ecdsa, buf, curve_info->bit_size,
                                                tmp, sig_len ) );

            mbedtls_ecdsa_free( &ecdsa );
        }
    }
#endif

#if defined(MBEDTLS_ECDH_C)
    if( todo.ecdh )
    {
        mbedtls_ecdh_context ecdh;
        mbedtls_mpi z;
        const mbedtls_ecp_curve_info montgomery_curve_list[] = {
#if defined(MBEDTLS_ECP_DP_CURVE25519_ENABLED)
            { MBEDTLS_ECP_DP_CURVE25519, 0, 0, "Curve25519" },
#endif
#if defined(MBEDTLS_ECP_DP_CURVE448_ENABLED)
            { MBEDTLS_ECP_DP_CURVE448, 0, 0, "Curve448" },
#endif
            { MBEDTLS_ECP_DP_NONE, 0, 0, 0 }
        };
        const mbedtls_ecp_curve_info *curve_info;
        size_t olen;

        for( curve_info = mbedtls_ecp_curve_list();
             curve_info->grp_id != MBEDTLS_ECP_DP_NONE;
             curve_info++ )
        {
            mbedtls_ecdh_init( &ecdh );

            if( mbedtls_ecp_group_load( &ecdh.grp, curve_info->grp_id ) != 0 ||
                mbedtls_ecdh_make_public( &ecdh, &olen, buf, sizeof( buf),
                                  myrand, NULL ) != 0 ||
                mbedtls_ecp_copy( &ecdh.Qp, &ecdh.Q ) != 0 )
            {
                mbedtls_exit( 1 );
            }
            ecp_clear_precomputed( &ecdh.grp );

            mbedtls_snprintf( title, sizeof( title ), "ECDHE-%s",
                                              curve_info->name );
            TIME_PUBLIC( title, "handshake",
                    ret |= mbedtls_ecdh_make_public( &ecdh, &olen, buf, sizeof( buf),
                                             myrand, NULL );
                    ret |= mbedtls_ecdh_calc_secret( &ecdh, &olen, buf, sizeof( buf ),
                                             myrand, NULL ) );
            mbedtls_ecdh_free( &ecdh );
        }

        /* Montgomery curves need to be handled separately */
        for ( curve_info = montgomery_curve_list;
              curve_info->grp_id != MBEDTLS_ECP_DP_NONE;
              curve_info++ )
        {
            mbedtls_ecdh_init( &ecdh );
            mbedtls_mpi_init( &z );

            if( mbedtls_ecp_group_load( &ecdh.grp, curve_info->grp_id ) != 0 ||
                mbedtls_ecdh_gen_public( &ecdh.grp, &ecdh.d, &ecdh.Qp, myrand, NULL ) != 0 )
            {
                mbedtls_exit( 1 );
            }

            mbedtls_snprintf( title, sizeof(title), "ECDHE-%s",
                              curve_info->name );
            TIME_PUBLIC(  title, "handshake",
                    ret |= mbedtls_ecdh_gen_public( &ecdh.grp, &ecdh.d, &ecdh.Q,
                                            myrand, NULL );
                    ret |= mbedtls_ecdh_compute_shared( &ecdh.grp, &z, &ecdh.Qp, &ecdh.d,
                                                myrand, NULL ) );

            mbedtls_ecdh_free( &ecdh );
            mbedtls_mpi_free( &z );
        }

        for( curve_info = mbedtls_ecp_curve_list();
             curve_info->grp_id != MBEDTLS_ECP_DP_NONE;
             curve_info++ )
        {
            mbedtls_ecdh_init( &ecdh );

            if( mbedtls_ecp_group_load( &ecdh.grp, curve_info->grp_id ) != 0 ||
                mbedtls_ecdh_make_public( &ecdh, &olen, buf, sizeof( buf),
                                  myrand, NULL ) != 0 ||
                mbedtls_ecp_copy( &ecdh.Qp, &ecdh.Q ) != 0 ||
                mbedtls_ecdh_make_public( &ecdh, &olen, buf, sizeof( buf),
                                  myrand, NULL ) != 0 )
            {
                mbedtls_exit( 1 );
            }
            ecp_clear_precomputed( &ecdh.grp );

            mbedtls_snprintf( title, sizeof( title ), "ECDH-%s",
                                              curve_info->name );
            TIME_PUBLIC( title, "handshake",
                    ret |= mbedtls_ecdh_calc_secret( &ecdh, &olen, buf, sizeof( buf ),
                                             myrand, NULL ) );
            mbedtls_ecdh_free( &ecdh );
        }

        /* Montgomery curves need to be handled separately */
        for ( curve_info = montgomery_curve_list;
              curve_info->grp_id != MBEDTLS_ECP_DP_NONE;
              curve_info++)
        {
            mbedtls_ecdh_init( &ecdh );
            mbedtls_mpi_init( &z );

            if( mbedtls_ecp_group_load( &ecdh.grp, curve_info->grp_id ) != 0 ||
                mbedtls_ecdh_gen_public( &ecdh.grp, &ecdh.d, &ecdh.Qp,
                                 myrand, NULL ) != 0 ||
                mbedtls_ecdh_gen_public( &ecdh.grp, &ecdh.d, &ecdh.Q, myrand, NULL ) != 0 )
            {
                mbedtls_exit( 1 );
            }

            mbedtls_snprintf( title, sizeof(title), "ECDH-%s",
                              curve_info->name );
            TIME_PUBLIC(  title, "handshake",
                    ret |= mbedtls_ecdh_compute_shared( &ecdh.grp, &z, &ecdh.Qp, &ecdh.d,
                                                myrand, NULL ) );

            mbedtls_ecdh_free( &ecdh );
            mbedtls_mpi_free( &z );
        }
    }
#endif

    mbedtls_printf( "\n" );

#if defined(MBEDTLS_MEMORY_BUFFER_ALLOC_C)
    mbedtls_memory_buffer_alloc_free();
#endif

#if defined(_WIN32)
    mbedtls_printf( "  Press Enter to exit this program.\n" );
    fflush( stdout ); getchar();
#endif

    return( 0 );
}

#endif /* MBEDTLS_TIMING_C */<|MERGE_RESOLUTION|>--- conflicted
+++ resolved
@@ -96,14 +96,9 @@
 
 #define OPTIONS                                                         \
     "md4, md5, ripemd160, sha1, sha256, sha512,\n"                      \
-<<<<<<< HEAD
-    "arc4, des3, des, camellia, blowfish,\n"                            \
+    "arc4, des3, des, camellia, blowfish, chacha20,\n"                  \
     "aes_cbc, aes_gcm, aes_ccm, aes_cmac, aes_xts, des3_cmac,\n"        \
-=======
-    "arc4, des3, des, camellia, blowfish, chacha20,\n"                  \
-    "aes_cbc, aes_gcm, aes_ccm, chachapoly,\n"                                      \
-    "aes_cmac, des3_cmac, poly1305\n"                                   \
->>>>>>> f66a4bd1
+    "chachapoly, poly1305\n"                                            \
     "havege, ctr_drbg, hmac_drbg\n"                                     \
     "rsa, dhm, ecdsa, ecdh.\n"
 
@@ -237,15 +232,10 @@
 typedef struct {
     char md4, md5, ripemd160, sha1, sha256, sha512,
          arc4, des3, des,
-<<<<<<< HEAD
+         camellia, blowfish,
+         chacha20,
          aes_cbc, aes_gcm, aes_ccm, aes_cmac, aes_xts, des3_cmac,
-         camellia, blowfish,
-=======
-         aes_cbc, aes_gcm, aes_ccm, chachapoly,
-         aes_cmac, des3_cmac,
-         camellia, blowfish, chacha20,
-         poly1305,
->>>>>>> f66a4bd1
+         chachapoly, poly1305,
          havege, ctr_drbg, hmac_drbg,
          rsa, dhm, ecdsa, ecdh;
 } todo_list;
