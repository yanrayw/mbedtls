--- conflicted
+++ resolved
@@ -2180,15 +2180,9 @@
 #if defined(MBEDTLS_SSL_PROTO_DTLS)
     if( opt.hs_to_min != DFL_HS_TO_MIN || opt.hs_to_max != DFL_HS_TO_MAX )
         mbedtls_ssl_conf_handshake_timeout( &conf, opt.hs_to_min, opt.hs_to_max );
-<<<<<<< HEAD
-
-    if( opt.dtls_mtu != DFL_DTLS_MTU )
-        mbedtls_ssl_conf_mtu( &conf, opt.dtls_mtu );
 
     if( opt.dgram_packing != DFL_DGRAM_PACKING )
         mbedtls_ssl_conf_datagram_packing( &ssl, opt.dgram_packing );
-=======
->>>>>>> a1071a58
 #endif /* MBEDTLS_SSL_PROTO_DTLS */
 
 #if defined(MBEDTLS_SSL_MAX_FRAGMENT_LENGTH)
