--- conflicted
+++ resolved
@@ -444,259 +444,7 @@
     return( PSA_SUCCESS );
 }
 
-<<<<<<< HEAD
 psa_status_t mbedtls_psa_cipher_encrypt(
-    const psa_key_attributes_t *attributes,
-    const uint8_t *key_buffer,
-    size_t key_buffer_size,
-    psa_algorithm_t alg,
-    const uint8_t *input,
-    size_t input_length,
-    uint8_t *output,
-    size_t output_size,
-    size_t *output_length )
-=======
-static psa_status_t cipher_encrypt( const psa_key_attributes_t *attributes,
-                                    const uint8_t *key_buffer,
-                                    size_t key_buffer_size,
-                                    psa_algorithm_t alg,
-                                    const uint8_t *iv,
-                                    size_t iv_length,
-                                    const uint8_t *input,
-                                    size_t input_length,
-                                    uint8_t *output,
-                                    size_t output_size,
-                                    size_t *output_length )
->>>>>>> 49c20954
-{
-    psa_status_t status = PSA_ERROR_CORRUPTION_DETECTED;
-    mbedtls_psa_cipher_operation_t operation = MBEDTLS_PSA_CIPHER_OPERATION_INIT;
-    size_t update_output_length, finish_output_length;
-
-    status = mbedtls_psa_cipher_encrypt_setup( &operation, attributes,
-                                               key_buffer, key_buffer_size,
-                                               alg );
-    if( status != PSA_SUCCESS )
-        goto exit;
-
-    if( iv_length > 0 )
-    {
-<<<<<<< HEAD
-        status = mbedtls_psa_cipher_set_iv( &operation,
-                                            output, operation.iv_length );
-=======
-        status = cipher_set_iv( &operation, iv, iv_length );
->>>>>>> 49c20954
-        if( status != PSA_SUCCESS )
-            goto exit;
-    }
-
-<<<<<<< HEAD
-    status = mbedtls_psa_cipher_update( &operation, input, input_length,
-                                        output + operation.iv_length,
-                                        output_size - operation.iv_length,
-                                        &olength );
-    if( status != PSA_SUCCESS )
-        goto exit;
-
-    accumulated_length += olength;
-
-    status = mbedtls_psa_cipher_finish( &operation, output + accumulated_length,
-                                        output_size - accumulated_length,
-                                        &olength );
-=======
-    status = cipher_update( &operation, input, input_length,
-                            output, output_size, &update_output_length );
-    if( status != PSA_SUCCESS )
-        goto exit;
-
-    status = cipher_finish( &operation, output + update_output_length,
-                            output_size - update_output_length,
-                            &finish_output_length );
->>>>>>> 49c20954
-    if( status != PSA_SUCCESS )
-        goto exit;
-
-    *output_length = update_output_length + finish_output_length;
-
-exit:
-    if( status == PSA_SUCCESS )
-        status = mbedtls_psa_cipher_abort( &operation );
-    else
-        mbedtls_psa_cipher_abort( &operation );
-
-    return( status );
-}
-
-psa_status_t mbedtls_psa_cipher_decrypt(
-    const psa_key_attributes_t *attributes,
-    const uint8_t *key_buffer,
-    size_t key_buffer_size,
-    psa_algorithm_t alg,
-    const uint8_t *input,
-    size_t input_length,
-    uint8_t *output,
-    size_t output_size,
-    size_t *output_length )
-{
-    psa_status_t status = PSA_ERROR_CORRUPTION_DETECTED;
-    mbedtls_psa_cipher_operation_t operation = MBEDTLS_PSA_CIPHER_OPERATION_INIT;
-    size_t olength, accumulated_length;
-
-    status = mbedtls_psa_cipher_decrypt_setup( &operation, attributes,
-                                               key_buffer, key_buffer_size,
-                                               alg );
-    if( status != PSA_SUCCESS )
-        goto exit;
-
-    if( operation.iv_length > 0 )
-    {
-        status = mbedtls_psa_cipher_set_iv( &operation,
-                                            input, operation.iv_length );
-        if( status != PSA_SUCCESS )
-            goto exit;
-    }
-
-    status = mbedtls_psa_cipher_update( &operation, input + operation.iv_length,
-                                        input_length - operation.iv_length,
-                                        output, output_size, &olength );
-    if( status != PSA_SUCCESS )
-        goto exit;
-
-    accumulated_length = olength;
-
-    status = mbedtls_psa_cipher_finish( &operation, output + accumulated_length,
-                                        output_size - accumulated_length,
-                                        &olength );
-    if( status != PSA_SUCCESS )
-        goto exit;
-
-    *output_length = accumulated_length + olength;
-
-exit:
-    if ( status == PSA_SUCCESS )
-        status = mbedtls_psa_cipher_abort( &operation );
-    else
-        mbedtls_psa_cipher_abort( &operation );
-
-<<<<<<< HEAD
-    return( status );
-}
-#endif /* MBEDTLS_PSA_BUILTIN_CIPHER */
-
-=======
-psa_status_t mbedtls_psa_cipher_update( mbedtls_psa_cipher_operation_t *operation,
-                                        const uint8_t *input,
-                                        size_t input_length,
-                                        uint8_t *output,
-                                        size_t output_size,
-                                        size_t *output_length )
-{
-    return( cipher_update( operation, input, input_length,
-                           output, output_size, output_length ) );
-}
-
-psa_status_t mbedtls_psa_cipher_finish( mbedtls_psa_cipher_operation_t *operation,
-                                        uint8_t *output,
-                                        size_t output_size,
-                                        size_t *output_length )
-{
-    return( cipher_finish( operation, output, output_size, output_length ) );
-}
-
-psa_status_t mbedtls_psa_cipher_abort( mbedtls_psa_cipher_operation_t *operation )
-{
-    return( cipher_abort( operation ) );
-}
-
-psa_status_t mbedtls_psa_cipher_encrypt( const psa_key_attributes_t *attributes,
-                                         const uint8_t *key_buffer,
-                                         size_t key_buffer_size,
-                                         psa_algorithm_t alg,
-                                         const uint8_t *iv,
-                                         size_t iv_length,
-                                         const uint8_t *input,
-                                         size_t input_length,
-                                         uint8_t *output,
-                                         size_t output_size,
-                                         size_t *output_length )
-{
-    return( cipher_encrypt( attributes, key_buffer, key_buffer_size,
-                            alg, iv, iv_length, input, input_length,
-                            output, output_size, output_length ) );
-}
-
-psa_status_t mbedtls_psa_cipher_decrypt( const psa_key_attributes_t *attributes,
-                                         const uint8_t *key_buffer,
-                                         size_t key_buffer_size,
-                                         psa_algorithm_t alg,
-                                         const uint8_t *input,
-                                         size_t input_length,
-                                         uint8_t *output,
-                                         size_t output_size,
-                                         size_t *output_length )
-{
-    return( cipher_decrypt( attributes, key_buffer, key_buffer_size,
-                            alg, input, input_length,
-                            output, output_size, output_length ) );
-}
-#endif /* MBEDTLS_PSA_BUILTIN_CIPHER */
-
-/*
- * BEYOND THIS POINT, TEST DRIVER ENTRY POINTS ONLY.
- */
-
-#if defined(PSA_CRYPTO_DRIVER_TEST)
-psa_status_t mbedtls_transparent_test_driver_cipher_encrypt_setup(
-    mbedtls_psa_cipher_operation_t *operation,
-    const psa_key_attributes_t *attributes,
-    const uint8_t *key_buffer, size_t key_buffer_size,
-    psa_algorithm_t alg )
-{
-    return( cipher_encrypt_setup(
-                operation, attributes, key_buffer, key_buffer_size, alg ) );
-}
-
-psa_status_t mbedtls_transparent_test_driver_cipher_decrypt_setup(
-    mbedtls_psa_cipher_operation_t *operation,
-    const psa_key_attributes_t *attributes,
-    const uint8_t *key_buffer, size_t key_buffer_size,
-    psa_algorithm_t alg )
-{
-    return( cipher_decrypt_setup(
-                operation, attributes, key_buffer, key_buffer_size, alg ) );
-}
-
-psa_status_t mbedtls_transparent_test_driver_cipher_set_iv(
-    mbedtls_psa_cipher_operation_t *operation,
-    const uint8_t *iv, size_t iv_length )
-{
-    return( cipher_set_iv( operation, iv, iv_length ) );
-}
-
-psa_status_t mbedtls_transparent_test_driver_cipher_update(
-    mbedtls_psa_cipher_operation_t *operation,
-    const uint8_t *input, size_t input_length,
-    uint8_t *output, size_t output_size, size_t *output_length )
-{
-    return( cipher_update( operation, input, input_length,
-                           output, output_size, output_length ) );
-}
-
-psa_status_t mbedtls_transparent_test_driver_cipher_finish(
-    mbedtls_psa_cipher_operation_t *operation,
-    uint8_t *output, size_t output_size, size_t *output_length )
-{
-    return( cipher_finish( operation, output, output_size, output_length ) );
-}
-
-psa_status_t mbedtls_transparent_test_driver_cipher_abort(
-    mbedtls_psa_cipher_operation_t *operation )
-{
-    return( cipher_abort( operation ) );
-}
-
-psa_status_t mbedtls_transparent_test_driver_cipher_encrypt(
     const psa_key_attributes_t *attributes,
     const uint8_t *key_buffer,
     size_t key_buffer_size,
@@ -709,12 +457,48 @@
     size_t output_size,
     size_t *output_length )
 {
-    return( cipher_encrypt( attributes, key_buffer, key_buffer_size,
-                            alg, iv, iv_length, input, input_length,
-                            output, output_size, output_length ) );
-}
-
-psa_status_t mbedtls_transparent_test_driver_cipher_decrypt(
+    psa_status_t status = PSA_ERROR_CORRUPTION_DETECTED;
+    mbedtls_psa_cipher_operation_t operation = MBEDTLS_PSA_CIPHER_OPERATION_INIT;
+    size_t update_output_length, finish_output_length;
+
+    status = mbedtls_psa_cipher_encrypt_setup( &operation, attributes,
+                                               key_buffer, key_buffer_size,
+                                               alg );
+    if( status != PSA_SUCCESS )
+        goto exit;
+
+    if( iv_length > 0 )
+    {
+        status = mbedtls_psa_cipher_set_iv( &operation, iv, iv_length );
+        if( status != PSA_SUCCESS )
+            goto exit;
+    }
+
+    status = mbedtls_psa_cipher_update( &operation, input, input_length,
+                                        output, output_size,
+                                        &update_output_length );
+    if( status != PSA_SUCCESS )
+        goto exit;
+
+    status = mbedtls_psa_cipher_finish( &operation,
+                                        output + update_output_length,
+                                        output_size - update_output_length,
+                                        &finish_output_length );
+    if( status != PSA_SUCCESS )
+        goto exit;
+
+    *output_length = update_output_length + finish_output_length;
+
+exit:
+    if( status == PSA_SUCCESS )
+        status = mbedtls_psa_cipher_abort( &operation );
+    else
+        mbedtls_psa_cipher_abort( &operation );
+
+    return( status );
+}
+
+psa_status_t mbedtls_psa_cipher_decrypt(
     const psa_key_attributes_t *attributes,
     const uint8_t *key_buffer,
     size_t key_buffer_size,
@@ -725,11 +509,48 @@
     size_t output_size,
     size_t *output_length )
 {
-    return( cipher_decrypt( attributes, key_buffer, key_buffer_size,
-                            alg, input, input_length,
-                            output, output_size, output_length ) );
-}
-#endif /* PSA_CRYPTO_DRIVER_TEST */
-
->>>>>>> 49c20954
+    psa_status_t status = PSA_ERROR_CORRUPTION_DETECTED;
+    mbedtls_psa_cipher_operation_t operation = MBEDTLS_PSA_CIPHER_OPERATION_INIT;
+    size_t olength, accumulated_length;
+
+    status = mbedtls_psa_cipher_decrypt_setup( &operation, attributes,
+                                               key_buffer, key_buffer_size,
+                                               alg );
+    if( status != PSA_SUCCESS )
+        goto exit;
+
+    if( operation.iv_length > 0 )
+    {
+        status = mbedtls_psa_cipher_set_iv( &operation,
+                                            input, operation.iv_length );
+        if( status != PSA_SUCCESS )
+            goto exit;
+    }
+
+    status = mbedtls_psa_cipher_update( &operation, input + operation.iv_length,
+                                        input_length - operation.iv_length,
+                                        output, output_size, &olength );
+    if( status != PSA_SUCCESS )
+        goto exit;
+
+    accumulated_length = olength;
+
+    status = mbedtls_psa_cipher_finish( &operation, output + accumulated_length,
+                                        output_size - accumulated_length,
+                                        &olength );
+    if( status != PSA_SUCCESS )
+        goto exit;
+
+    *output_length = accumulated_length + olength;
+
+exit:
+    if ( status == PSA_SUCCESS )
+        status = mbedtls_psa_cipher_abort( &operation );
+    else
+        mbedtls_psa_cipher_abort( &operation );
+
+    return( status );
+}
+#endif /* MBEDTLS_PSA_BUILTIN_CIPHER */
+
 #endif /* MBEDTLS_PSA_CRYPTO_C */